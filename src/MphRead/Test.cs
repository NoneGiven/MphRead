using System;
using System.Collections.Generic;
using System.IO;
using System.Linq;

namespace MphRead
{
    public static class Test
    {
#pragma warning disable IDE0051 // Remove unused private members

        public static void TestCollision()
        {
            ushort headerSize = 0;
            var sizes = new List<(int, ushort, string)>();
            string modelPath = Paths.FileSystem;
            foreach (string path in Directory.EnumerateFiles(modelPath, "", SearchOption.AllDirectories))
            {
                if (path.ToLower().Contains("_collision.bin"))
                {
                    var bytes = new ReadOnlySpan<byte>(File.ReadAllBytes(path));
                    ushort eight = BitConverter.ToUInt16(bytes[0x04..0x06]);
                    sizes.Add((bytes.Length - headerSize, eight, path.Replace(Paths.FileSystem + "\\", "")));
                }
            }
            foreach ((int size, int eight, string name) in sizes.OrderBy(s => s.Item1))
            {
                Console.WriteLine($"{size,6} {eight,4} - {name.Replace("_archive", "archive")}");
            }
            Nop();
        }

        public static bool TestBytes(string one, string two)
        {
            byte[] bone = File.ReadAllBytes(one);
            byte[] btwo = File.ReadAllBytes(two);
            return Enumerable.SequenceEqual(bone, btwo);
        }

        public static void WriteAllModels()
        {
            string modelPath = Path.Combine(Paths.FileSystem, "models");
            var modelFiles = new List<string>();
            var textureFiles = new List<string>();
            var animationFiles = new List<string>();
            var collisionFiles = new List<string>();
            var unknownFiles = new List<string>();
            foreach (string path in Directory.EnumerateFiles(modelPath, "", SearchOption.AllDirectories))
            {
                string pathLower = path.ToLower();
                if (pathLower.Contains("_model.bin"))
                {
                    modelFiles.Add(path);
                }
                else if (pathLower.Contains("_tex.bin"))
                {
                    textureFiles.Add(path);
                }
                else if (pathLower.Contains("_anim.bin"))
                {
                    animationFiles.Add(path);
                }
                else if (pathLower.Contains("_collision.bin"))
                {
                    collisionFiles.Add(path);
                }
                else
                {
                    unknownFiles.Add(path);
                }
            }
            var lines = new List<string>();
            lines.Add($"model ({modelFiles.Count}):");
            lines.AddRange(modelFiles.OrderBy(m => m));
            lines.Add("");
            lines.Add($"texture ({textureFiles.Count}):");
            lines.AddRange(textureFiles.OrderBy(m => m));
            lines.Add("");
            lines.Add($"animation ({animationFiles.Count}):");
            lines.AddRange(animationFiles.OrderBy(m => m));
            lines.Add("");
            lines.Add($"collision ({collisionFiles.Count}):");
            lines.AddRange(collisionFiles.OrderBy(m => m));
            lines.Add("");
            lines.Add($"unknown ({unknownFiles.Count}):");
            lines.AddRange(unknownFiles.OrderBy(m => m));
            File.WriteAllLines("models.txt", lines);
            lines.Clear();

            void AddMatch(string model, string suffix, List<string> list)
            {
                model = model.ToLower().Replace("_lod0", "").Replace("lod1", "");
                string match1 = model.Replace("_model.bin", $"_{suffix}.bin");
                string match2 = match1.Replace("_mdl", "");
                int index = list.IndexOf(f => f.ToLower() == match1 || f.ToLower() == match2);
                if (index != -1)
                {
                    lines!.Add(list[index]);
                    list.RemoveAt(index);
                }
            }

            foreach (string file in modelFiles)
            {
                lines.Add(file);
                AddMatch(file, "tex", textureFiles);
                AddMatch(file, "anim", animationFiles);
                AddMatch(file, "collision", collisionFiles);
                lines.Add("");
            }
            lines.Add("unmatched texture:");
            foreach (string file in textureFiles)
            {
                lines.Add(file);
            }
            lines.Add("");
            lines.Add("unmatched animation:");
            foreach (string file in animationFiles)
            {
                lines.Add(file);
            }
            lines.Add("");
            lines.Add("unmatched collision:");
            foreach (string file in collisionFiles)
            {
                lines.Add(file);
            }
            File.WriteAllLines("matches.txt", lines);
        }

        public static void ParseAllModels()
        {
            GetAllModels();
        }

        public static void TestAllModels()
        {
            foreach (Model model in GetAllModels())
            {
<<<<<<< HEAD
                foreach (TextureAnimationGroup group in model.TextureAnimationGroups)
                {
                    if (group.Animations.Count > 0)
                    {
                        //System.Diagnostics.Debugger.Break();
=======
                foreach (Material material in model.Materials)
                {
                    if (material.Lighting > 1)
                    {
                        Console.WriteLine($"{model.Name} | {material.Name} | {material.Lighting}");
>>>>>>> aca1b868
                    }
                }
            }
        }

        public static void TestAllLayers()
        {
            foreach (KeyValuePair<string, RoomMetadata> meta in Metadata.RoomMetadata)
            {
                SceneSetup.LoadRoom(meta.Key);
            }
        }

        public static void TestAllNodes()
        {
            foreach (KeyValuePair<string, RoomMetadata> meta in Metadata.RoomMetadata)
            {
                Model room = Read.GetRoomByName(meta.Key);
                Console.WriteLine(meta.Key);
                for (int i = 0; i < room.Nodes.Count; i++)
                {
                    Node node = room.Nodes[i];
                }
                Console.WriteLine();
            }
            Nop();
        }

        public static void TestAllEntities()
        {
            foreach (KeyValuePair<string, RoomMetadata> meta in Metadata.RoomMetadata)
            {
                if (meta.Value.EntityPath != null)
                {
                    IReadOnlyList<Entity> entities = Read.GetEntities(meta.Value.EntityPath, -1);
                    foreach (Entity entity in entities)
                    {
                        if (entity.Type == EntityType.LightSource)
                        {
<<<<<<< HEAD
                            if (entity.Type == EntityType.Item)
                            {
                                ItemEntityData data = ((Entity<ItemEntityData>)entity).Data;
                                if (data.Enabled == 0 && data.HasBase != 0 && data.ModelId != 19)
                                {
                                    System.Diagnostics.Debugger.Break();
                                }
=======
                            LightSourceEntityData data = ((Entity<LightSourceEntityData>)entity).Data;
                            if (data.VolumeType == VolumeType.Cylinder)
                            {
                                Console.WriteLine(data.Volume.CylinderVector.ToFloatVector());
>>>>>>> aca1b868
                            }
                        }
                    }
                }
            }
            Nop();
        }

        public static void LightColor(uint arg)
        {
            uint r = arg & 0x1F;
            uint g = (arg >> 5) & 0x1F;
            uint b = (arg >> 10) & 0x1F;
            int light = (arg & 0x40000000) == 0 ? 0 : 1;
            Console.WriteLine($"light: {light} R {r}, G {g}, B {b}");
            //Console.WriteLine($"light: {light} R 0x{r:X2}, G 0x{g:X2}, B 0x{b:X2}");
            Console.WriteLine();
        }

#pragma warning restore IDE0051 // Remove unused private members

        private static IEnumerable<Model> GetAllModels()
        {
            foreach (KeyValuePair<string, ModelMetadata> meta in Metadata.ModelMetadata)
            {
                yield return Read.GetModelByName(meta.Key);
            }
            foreach (KeyValuePair<string, ModelMetadata> meta in Metadata.FirstHuntModels)
            {
                yield return Read.GetModelByName(meta.Key, firstHunt: true);
            }
            foreach (KeyValuePair<string, RoomMetadata> meta in Metadata.RoomMetadata)
            {
                yield return Read.GetRoomByName(meta.Key);
            }
        }

        private static IEnumerable<Model> GetAllRooms()
        {
            foreach (KeyValuePair<string, RoomMetadata> meta in Metadata.RoomMetadata)
            {
                yield return Read.GetRoomByName(meta.Key);
            }
        }

        private static void Nop() { }
    }
}<|MERGE_RESOLUTION|>--- conflicted
+++ resolved
@@ -137,19 +137,11 @@
         {
             foreach (Model model in GetAllModels())
             {
-<<<<<<< HEAD
-                foreach (TextureAnimationGroup group in model.TextureAnimationGroups)
-                {
-                    if (group.Animations.Count > 0)
-                    {
-                        //System.Diagnostics.Debugger.Break();
-=======
                 foreach (Material material in model.Materials)
                 {
                     if (material.Lighting > 1)
                     {
                         Console.WriteLine($"{model.Name} | {material.Name} | {material.Lighting}");
->>>>>>> aca1b868
                     }
                 }
             }
@@ -189,20 +181,10 @@
                     {
                         if (entity.Type == EntityType.LightSource)
                         {
-<<<<<<< HEAD
-                            if (entity.Type == EntityType.Item)
-                            {
-                                ItemEntityData data = ((Entity<ItemEntityData>)entity).Data;
-                                if (data.Enabled == 0 && data.HasBase != 0 && data.ModelId != 19)
-                                {
-                                    System.Diagnostics.Debugger.Break();
-                                }
-=======
                             LightSourceEntityData data = ((Entity<LightSourceEntityData>)entity).Data;
                             if (data.VolumeType == VolumeType.Cylinder)
                             {
                                 Console.WriteLine(data.Volume.CylinderVector.ToFloatVector());
->>>>>>> aca1b868
                             }
                         }
                     }
