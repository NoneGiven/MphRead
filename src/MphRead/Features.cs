using System;
using System.Collections.Generic;
using System.Globalization;

namespace MphRead
{
    public static class Bugfixes
    {
        public static bool SmoothCamSeqHandoff { get; set; } = false;
        public static bool BetterCamSeqNodeRef { get; set; } = true;
        public static bool NoStrayRespawnText { get; set; } = false;
        public static bool CorrectBountySfx { get; set; } = true;
        public static bool NoDoubleEnemyDeath { get; set; } = true;
        public static bool NoSlenchRollTimerUnderflow { get; set; } = true;

        public static void Load(IReadOnlyDictionary<string, string> values)
        {
            if (values.TryGetValue(nameof(SmoothCamSeqHandoff), out string? value) && Boolean.TryParse(value, out bool result))
            {
                SmoothCamSeqHandoff = result;
            }
            if (values.TryGetValue(nameof(BetterCamSeqNodeRef), out value) && Boolean.TryParse(value, out result))
            {
                BetterCamSeqNodeRef = result;
            }
            if (values.TryGetValue(nameof(NoStrayRespawnText), out value) && Boolean.TryParse(value, out result))
            {
                NoStrayRespawnText = result;
            }
            if (values.TryGetValue(nameof(CorrectBountySfx), out value) && Boolean.TryParse(value, out result))
            {
                CorrectBountySfx = result;
            }
            if (values.TryGetValue(nameof(NoDoubleEnemyDeath), out value) && Boolean.TryParse(value, out result))
            {
                NoDoubleEnemyDeath = result;
            }
            if (values.TryGetValue(nameof(NoSlenchRollTimerUnderflow), out value) && Boolean.TryParse(value, out result))
            {
                NoSlenchRollTimerUnderflow = result;
            }
        }

        public static IReadOnlyDictionary<string, string> Commit()
        {
            return new Dictionary<string, string>()
            {
                { nameof(SmoothCamSeqHandoff), SmoothCamSeqHandoff.ToString().ToLower() },
                { nameof(BetterCamSeqNodeRef), BetterCamSeqNodeRef.ToString().ToLower() },
                { nameof(NoStrayRespawnText), NoStrayRespawnText.ToString().ToLower() },
                { nameof(CorrectBountySfx), CorrectBountySfx.ToString().ToLower() },
                { nameof(NoDoubleEnemyDeath), NoDoubleEnemyDeath.ToString().ToLower() },
                { nameof(NoSlenchRollTimerUnderflow), NoSlenchRollTimerUnderflow.ToString().ToLower() }
            };
        }
    }

    public static class Features
    {
        public static bool NoRepeatEncounters { get; set; } = false; // false
        public static bool AllowInvalidTeams { get; set; } = true; // false
        public static bool TopScreenTargetInfo { get; set; } = true;  // "true"
        public static float HelmetOpacity { get; set; } = 1; // 1
        public static float VisorOpacity { get; set; } = 0.5f; // 0.5
        public static float HudOpacity { get; set; } = 1; // 1
        public static float ReticleOpacity { get; set; } = 1; // 1
        public static bool HudSway { get; set; } = true; // true
        public static bool TargetInfoSway { get; set; } = false; // "false"
        public static bool MaxRoomDetail { get; set; } = false; // false
        public static bool MaxPlayerDetail { get; set; } = true; // false
        public static bool LogSpatialAudio { get; set; } = false; // false
        public static bool HalfSecondAlarm { get; set; } = false; // false

        public static void Load(IReadOnlyDictionary<string, string> values)
        {
            if (values.TryGetValue(nameof(NoRepeatEncounters), out string? value) && Boolean.TryParse(value, out bool boolean))
            {
                NoRepeatEncounters = boolean;
            }
            if (values.TryGetValue(nameof(AllowInvalidTeams), out value) && Boolean.TryParse(value, out boolean))
            {
                AllowInvalidTeams = boolean;
            }
            if (values.TryGetValue(nameof(TopScreenTargetInfo), out value) && Boolean.TryParse(value, out boolean))
            {
                TopScreenTargetInfo = boolean;
            }
            if (values.TryGetValue(nameof(HelmetOpacity), out value) && Single.TryParse(value, CultureInfo.InvariantCulture, out float single))
            {
                HelmetOpacity = single;
            }
            if (values.TryGetValue(nameof(VisorOpacity), out value) && Single.TryParse(value, CultureInfo.InvariantCulture, out single))
            {
                VisorOpacity = single;
            }
            if (values.TryGetValue(nameof(HudOpacity), out value) && Single.TryParse(value, CultureInfo.InvariantCulture, out single))
            {
                HudOpacity = single;
            }
            if (values.TryGetValue(nameof(ReticleOpacity), out value) && Single.TryParse(value, CultureInfo.InvariantCulture, out single))
            {
                ReticleOpacity = single;
            }
            if (values.TryGetValue(nameof(HudSway), out value) && Boolean.TryParse(value, out boolean))
            {
                HudSway = boolean;
            }
            if (values.TryGetValue(nameof(TargetInfoSway), out value) && Boolean.TryParse(value, out boolean))
            {
                TargetInfoSway = boolean;
            }
            if (values.TryGetValue(nameof(MaxRoomDetail), out value) && Boolean.TryParse(value, out boolean))
            {
                MaxRoomDetail = boolean;
            }
            if (values.TryGetValue(nameof(MaxPlayerDetail), out value) && Boolean.TryParse(value, out boolean))
            {
                MaxPlayerDetail = boolean;
            }
            if (values.TryGetValue(nameof(LogSpatialAudio), out value) && Boolean.TryParse(value, out boolean))
            {
                LogSpatialAudio = boolean;
            }
            if (values.TryGetValue(nameof(HalfSecondAlarm), out value) && Boolean.TryParse(value, out boolean))
            {
                HalfSecondAlarm = boolean;
            }
        }

        public static IReadOnlyDictionary<string, string> Commit()
        {
            return new Dictionary<string, string>()
            {
                { nameof(NoRepeatEncounters), NoRepeatEncounters.ToString().ToLower() },
                { nameof(AllowInvalidTeams), AllowInvalidTeams.ToString().ToLower() },
                { nameof(TopScreenTargetInfo), TopScreenTargetInfo.ToString().ToLower() },
                { nameof(HelmetOpacity), HelmetOpacity.ToString(CultureInfo.InvariantCulture) },
                { nameof(VisorOpacity), VisorOpacity.ToString(CultureInfo.InvariantCulture) },
                { nameof(HudOpacity), HudOpacity.ToString(CultureInfo.InvariantCulture) },
                { nameof(ReticleOpacity), ReticleOpacity.ToString(CultureInfo.InvariantCulture) },
                { nameof(HudSway), HudSway.ToString().ToLower() },
                { nameof(TargetInfoSway), TargetInfoSway.ToString().ToLower() },
                { nameof(MaxRoomDetail), MaxRoomDetail.ToString().ToLower() },
                { nameof(MaxPlayerDetail), MaxPlayerDetail.ToString().ToLower() },
                { nameof(LogSpatialAudio), LogSpatialAudio.ToString().ToLower() },
                { nameof(HalfSecondAlarm), HalfSecondAlarm.ToString().ToLower() }
            };
        }
    }

    public static class Cheats
    {
        public static bool FreeWeaponSelect { get; set; } = true;
        public static bool UnlimitedJumps { get; set; } = false;
        public static bool NoRandomEncounters { get; set; } = false;
        public static bool UnlockAllDoors { get; set; } = false;
<<<<<<< HEAD
        public static bool AlwaysFightGorea2 { get; set; } = false;
        public static bool QuadrupleDamage { get; set; } = false;
=======
        public static bool ContinueFromCurrentRoom { get; set; } = false;
        public static bool StartWithAllUpgrades { get; set; } = false;
        public static bool StartWithAllOctoliths { get; set; } = false;
        public static bool WalkThroughWalls { get; set; } = false;

        public static void Load(IReadOnlyDictionary<string, string> values)
        {
            if (values.TryGetValue(nameof(FreeWeaponSelect), out string? value) && Boolean.TryParse(value, out bool boolean))
            {
                FreeWeaponSelect = boolean;
            }
            if (values.TryGetValue(nameof(UnlimitedJumps), out value) && Boolean.TryParse(value, out boolean))
            {
                UnlimitedJumps = boolean;
            }
            if (values.TryGetValue(nameof(NoRandomEncounters), out value) && Boolean.TryParse(value, out boolean))
            {
                NoRandomEncounters = boolean;
            }
            if (values.TryGetValue(nameof(UnlockAllDoors), out value) && Boolean.TryParse(value, out boolean))
            {
                UnlockAllDoors = boolean;
            }
            if (values.TryGetValue(nameof(ContinueFromCurrentRoom), out value) && Boolean.TryParse(value, out boolean))
            {
                ContinueFromCurrentRoom = boolean;
            }
            if (values.TryGetValue(nameof(StartWithAllUpgrades), out value) && Boolean.TryParse(value, out boolean))
            {
                StartWithAllUpgrades = boolean;
            }
            if (values.TryGetValue(nameof(StartWithAllOctoliths), out value) && Boolean.TryParse(value, out boolean))
            {
                StartWithAllOctoliths = boolean;
            }
            if (values.TryGetValue(nameof(WalkThroughWalls), out value) && Boolean.TryParse(value, out boolean))
            {
                WalkThroughWalls = boolean;
            }
        }

        public static IReadOnlyDictionary<string, string> Commit()
        {
            return new Dictionary<string, string>()
            {
                { nameof(FreeWeaponSelect), FreeWeaponSelect.ToString().ToLower() },
                { nameof(UnlimitedJumps), UnlimitedJumps.ToString().ToLower() },
                { nameof(NoRandomEncounters), NoRandomEncounters.ToString() },
                { nameof(UnlockAllDoors), UnlockAllDoors.ToString() },
                { nameof(ContinueFromCurrentRoom), ContinueFromCurrentRoom.ToString() },
                { nameof(StartWithAllUpgrades), StartWithAllUpgrades.ToString() },
                { nameof(StartWithAllOctoliths), StartWithAllOctoliths.ToString().ToLower() },
                { nameof(WalkThroughWalls), WalkThroughWalls.ToString().ToLower() }
            };
        }
>>>>>>> d50382e0
    }
}<|MERGE_RESOLUTION|>--- conflicted
+++ resolved
@@ -154,14 +154,12 @@
         public static bool UnlimitedJumps { get; set; } = false;
         public static bool NoRandomEncounters { get; set; } = false;
         public static bool UnlockAllDoors { get; set; } = false;
-<<<<<<< HEAD
-        public static bool AlwaysFightGorea2 { get; set; } = false;
-        public static bool QuadrupleDamage { get; set; } = false;
-=======
         public static bool ContinueFromCurrentRoom { get; set; } = false;
         public static bool StartWithAllUpgrades { get; set; } = false;
         public static bool StartWithAllOctoliths { get; set; } = false;
         public static bool WalkThroughWalls { get; set; } = false;
+        public static bool AlwaysFightGorea2 { get; set; } = false;
+        public static bool QuadrupleDamage { get; set; } = false;
 
         public static void Load(IReadOnlyDictionary<string, string> values)
         {
@@ -213,6 +211,5 @@
                 { nameof(WalkThroughWalls), WalkThroughWalls.ToString().ToLower() }
             };
         }
->>>>>>> d50382e0
     }
 }