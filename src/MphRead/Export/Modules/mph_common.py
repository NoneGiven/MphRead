--- conflicted
+++ resolved
@@ -1,409 +1,405 @@
-import bpy
-import mathutils
-
-def get_min_version():
-    return '0.23.0.0'
-
-def get_common_version():
-<<<<<<< HEAD
-    return '0.22.2.0'
-=======
-    # moved to min version support in 0.23.0.0
-    raise Exception(("Import script version is less than 0.23.0.0 and unsupported by current mph_common."
-            " Re-export the model with a later version of MphRead."))
-
-def validate_version(version_str):
-    min_version_str = get_min_version()
-    min_version = parse_version(min_version_str)
-    version = parse_version(version_str)
-    if (version[0] < min_version[0]
-        or version[0] == min_version[0] and version[1] < min_version[1]
-        or version[0] == min_version[0] and version[1] == min_version[1] and version[2] < min_version[2]
-        or version[0] == min_version[0] and version[1] == min_version[1] and version[2] == min_version[2] and version[3] < min_version[3]
-    ):
-        raise Exception((f"Import script version {version_str} is lower than minimum version {min_version_str} supported by current mph_common."
-            " Re-export the model with a later version of MphRead."))
-
-def parse_version(version):
-    split = version.split('.')
-    return [int(split[0]), int(split[1]), int(split[2]), int(split[3])]
->>>>>>> 2cd2b707
-
-def get_object(name):
-    try:
-        return bpy.data.objects[name]
-    except:
-        return None
-
-def get_material(name):
-    try:
-        return bpy.data.materials[name]
-    except:
-        return None
-
-def get_materials():
-    for item in bpy.data.materials:
-        yield bpy.data.materials[item.name]
-
-def material_get_node(self, name):
-    try:
-        for node in self.node_tree.nodes:
-            if node.bl_idname == name:
-                return node                            
-    except:
-        return None
-
-def material_get_bsdf(self):
-    return self.get_node('ShaderNodeBsdfPrincipled')
-
-def node_get_input(self, *names):
-    for name in names:
-        if name in self.inputs:
-            return self.inputs[name]
-    return None
-
-def node_get_output(self, *names):
-    for name in names:
-        if name in self.outputs:
-            return self.outputs[name]
-    return None
-
-def material_get_bsdf_input(self, *names):
-    return self.get_bsdf().get_input(*names)
-
-def material_add_node(self, kind):
-    return self.node_tree.nodes.new(kind)
-
-def material_delete_node(self, name):
-    node = self.get_node(name)
-    if node:
-        self.node_tree.nodes.remove(node)
-
-def material_link_nodes(self, source, output, target, input):
-    if (isinstance(source, str)):
-        source = self.get_node(source)
-    if (isinstance(target, str)):
-        target = self.get_node(target)
-    self.node_tree.links.new(
-        source.outputs[output],
-        target.inputs[input]
-    )
-
-bpy.types.Node.get_input = node_get_input
-bpy.types.Node.get_output = node_get_output
-bpy.types.Material.get_node = material_get_node
-bpy.types.Material.get_bsdf = material_get_bsdf
-bpy.types.Material.get_bsdf_input = material_get_bsdf_input
-bpy.types.Material.link_nodes = material_link_nodes
-bpy.types.Material.add_node = material_add_node
-bpy.types.Material.delete_node = material_delete_node
-
-def cleanup():
-    removed = get_material('Dots Stroke')
-    if (removed):
-        bpy.data.materials.remove(removed)
-    removed = get_material('Material')
-    if (removed):
-        bpy.data.materials.remove(removed)
-    removed = get_object('Cube')
-    if (removed):
-        bpy.data.objects.remove(removed)
-
-def set_common():
-    for material in get_materials():
-        material.get_bsdf_input('Specular IOR Level', 'Specular').default_value = 0
-        material.shadow_method = 'NONE'
-        set_vertex_colors(material)
-        
-def set_vertex_colors(material):
-    color = material.add_node('ShaderNodeVertexColor')
-    texture = material.get_node('ShaderNodeTexImage')
-    if (texture):
-        texture.interpolation = 'Closest'
-        mix = material.add_node('ShaderNodeMixRGB')
-        mix.blend_type = 'MULTIPLY'
-        mix.get_input('Fac').default_value = 1
-        material.link_nodes(
-            color, 'Color',
-            mix, 'Color1'
-        )
-        material.link_nodes(
-            texture, 'Color',
-            mix, 'Color2'
-        )
-        material.link_nodes(
-            mix, 'Color',
-            'ShaderNodeBsdfPrincipled', 'Base Color'
-        )
-    else:
-        material.link_nodes(
-            color, 'Color',
-            'ShaderNodeBsdfPrincipled', 'Base Color'
-        )
-    
-def set_material_alpha(name, materialAlpha):
-    material = get_material(name)
-    material.blend_method = 'BLEND'
-    material.show_transparent_back = False
-    math = material.add_node('ShaderNodeMath')
-    math.operation = 'MULTIPLY'
-    math.inputs[0].default_value = 1.0
-    math.inputs[1].default_value = materialAlpha / 31
-    material.link_nodes(
-        math, 'Value',
-        'ShaderNodeBsdfPrincipled', 'Alpha'
-    )
-    
-def set_texture_alpha(name, materialAlpha, textureAlpha):
-    material = get_material(name)
-    material.blend_method = 'BLEND'
-    material.show_transparent_back = False
-    math = material.add_node('ShaderNodeMath')
-    math.operation = 'MULTIPLY'
-    math.inputs[1].default_value = materialAlpha / 31
-    material.link_nodes(
-        'ShaderNodeTexImage', 'Alpha',
-        math, 0
-    )
-    material.link_nodes(
-        math, 'Value',
-        'ShaderNodeBsdfPrincipled', 'Alpha'
-    )
-        
-def set_billboard(name, mode):
-    obj = get_object(name)
-    constraint = obj.constraints.new('LOCKED_TRACK')
-    constraint.target = bpy.data.objects['Camera']
-    constraint.track_axis = 'TRACK_Z'
-    constraint.lock_axis = 'LOCK_Y'
-    if (mode == 1):
-        constraint = obj.constraints.new('LOCKED_TRACK')
-        constraint.target = bpy.data.objects['Camera']
-        constraint.track_axis = 'TRACK_Z'
-        constraint.lock_axis = 'LOCK_X'
-    
-def set_back_culling(name):
-    material = get_material(name)
-    material.use_backface_culling = True
-    
-def invert_normals(name):
-    if (bpy.context.object.mode != 'OBJECT'):
-        bpy.ops.object.mode_set(mode = 'OBJECT')
-    bpy.ops.object.select_all(action = 'DESELECT')
-    bpy.context.active_object.select_set(False)
-    for obj in bpy.context.selected_objects:
-        bpy.context.view_layer.objects.active = None
-    bpy.context.view_layer.objects.active = get_object(name)
-    bpy.ops.object.mode_set(mode = 'EDIT')
-    bpy.ops.mesh.select_all(action = 'SELECT')
-    bpy.ops.mesh.flip_normals()
-    bpy.ops.mesh.select_all(action = 'DESELECT')
-    
-def set_mirror(name, x, y):
-    material = get_material(name)
-    uvs = material.add_node('ShaderNodeUVMap')
-    separate = material.add_node('ShaderNodeSeparateXYZ')
-    material.link_nodes(
-        uvs, 'UV',
-        separate, 'Vector'
-    )
-    combine = material.add_node('ShaderNodeCombineXYZ')
-    if (x):
-        math = material.add_node('ShaderNodeMath')
-        math.operation = 'PINGPONG'
-        math.inputs[1].default_value = 1
-        material.link_nodes(
-            separate, 'X',
-            math, 0
-        )
-        material.link_nodes(
-            math, 'Value',
-            combine, 'X'
-        )
-    else:
-        material.link_nodes(
-            separate, 'X',
-            combine, 'X'
-        )
-    if (y):
-        math = material.add_node('ShaderNodeMath')
-        math.operation = 'PINGPONG'
-        math.inputs[1].default_value = 1
-        material.link_nodes(
-            separate, 'Y',
-            math, 0
-        )
-        material.link_nodes(
-            math, 'Value',
-            combine, 'Y'
-        )
-    else:
-        material.link_nodes(
-            separate, 'Y',
-            combine, 'Y'
-        )
-    material.link_nodes(
-        separate, 'Z',
-        combine, 'Z'
-    )
-    material.link_nodes(
-        combine, 'Vector',
-        'ShaderNodeTexImage', 'Vector'
-    )
-
-def set_uv_anims(anims):
-    bpy.context.scene.frame_start = 0
-    for name, anim in anims.items():
-        for mat in get_materials():
-            if mat.name == name + '_mat' or mat.name == name + '_mat_mc':
-                set_uv_anim(mat, anim)
-                for fcurve in mat.node_tree.animation_data.action.fcurves:
-                    for kf in fcurve.keyframe_points:
-                        kf.interpolation = 'CONSTANT'
-    bpy.context.scene.frame_set(0)
-
-def set_uv_anim(mat, anim):
-    mat.delete_node('ShaderNodeUVMap')
-    uvs = mat.add_node('ShaderNodeUVMap')
-    rotate = mat.add_node('ShaderNodeVectorRotate')
-    translate = mat.add_node('ShaderNodeVectorMath')
-    scale = mat.add_node('ShaderNodeVectorMath')
-    rotate.rotation_type = 'EULER_XYZ'
-    translate.operation = 'ADD'
-    scale.operation = 'MULTIPLY'
-    rot_center = rotate.get_input('Center')
-    rot_center.default_value[0] = 0.5
-    rot_center.default_value[1] = 0.5
-    rot_input = rotate.get_input('Rotation')
-    translate_input = translate.inputs[1]
-    scale_input = scale.inputs[1]
-    scale_input.default_value[2] = 1.0
-    mat.link_nodes(
-        uvs, 'UV',
-        rotate, 'Vector'
-    )
-    mat.link_nodes(
-        rotate, 'Vector',
-        translate, 'Vector'
-    )
-    mat.link_nodes(
-        translate, 'Vector',
-        scale, 'Vector'
-    )
-    if mat.get_node('ShaderNodeSeparateXYZ'):
-        mat.link_nodes(
-            scale, 'Vector',
-            'ShaderNodeSeparateXYZ', 'Vector'
-        )
-    else:
-        mat.link_nodes(
-            scale, 'Vector',
-            'ShaderNodeTexImage', 'Vector'
-        )
-    for i, frame in enumerate(anim):
-        scale_input.default_value[0] = frame[0]
-        scale_input.default_value[1] = frame[1]
-        rot_input.default_value[2] = frame[2] * -1.0
-        translate_input.default_value[0] = frame[3]
-        translate_input.default_value[1] = frame[4] * -1.0
-        scale_input.keyframe_insert('default_value', frame = i)
-        rot_input.keyframe_insert('default_value', frame = i)
-        translate_input.keyframe_insert('default_value', frame = i)
-    bpy.context.scene.frame_end = i
-
-def set_mat_color(name, r, g, b, duplicate, objects):
-    mat = get_material(name)
-    mat_name = mat.name + '_mc'
-    if duplicate:
-        mat = mat.copy()
-        for obj_name in objects:
-            obj = get_object(obj_name)
-            obj.active_material = mat
-    mat.name = mat_name
-    mat.delete_node('ShaderNodeVertexColor')
-    mat.delete_node('ShaderNodeRGB')
-    rgb = mat.add_node('ShaderNodeRGB')
-    color = rgb.get_output('Color')
-    color.default_value[0] = r
-    color.default_value[1] = g
-    color.default_value[2] = b
-    if mat.get_node('ShaderNodeMixRGB'):
-        mat.link_nodes(
-            rgb, 'Color',
-            'ShaderNodeMixRGB', 'Color1'
-        )
-    else:
-        mat.link_nodes(
-            rgb, 'Color',
-            'ShaderNodeBsdfPrincipled', 'Base Color'
-        )
-
-def set_mat_anims(anims):
-    bpy.context.scene.frame_start = 0
-    for name, anim in anims.items():
-        for mat in get_materials():
-            if mat.name == name or mat.name == name + '_mc':
-                set_mat_anim(mat, anim)
-                for fcurve in mat.node_tree.animation_data.action.fcurves:
-                    for kf in fcurve.keyframe_points:
-                        kf.interpolation = 'CONSTANT'
-    bpy.context.scene.frame_set(0)
-
-def set_mat_anim(mat, anim):
-    for i, frame in enumerate(anim):
-        rgb = mat.get_node('ShaderNodeRGB')
-        if rgb:
-            color = rgb.get_output('Color')
-            color.default_value[0] = frame[0]
-            color.default_value[1] = frame[1]
-            color.default_value[2] = frame[2]
-            color.keyframe_insert('default_value', frame = i)
-        alpha = mat.get_node('ShaderNodeMath')
-        alpha.inputs[1].default_value = frame[3]
-        alpha.inputs[1].keyframe_insert('default_value', frame = i)
-    bpy.context.scene.frame_end = i
-
-def set_tex_anims(anims):
-    bpy.context.scene.frame_start = 0
-    for name, anim in anims.items():
-        for mat in get_materials():
-            if mat.name == name or mat.name == name + '_mc':
-                set_tex_anim(mat, anim)
-    bpy.context.scene.frame_set(0)
-
-def set_tex_anim(mat, anim):
-    max_frame = 0
-    tex = mat.get_node('ShaderNodeTexImage')
-    tex.image = bpy.data.images['anim__001.png'].copy()
-    tex.image.source = 'SEQUENCE'
-    tex.image_user.frame_duration = 1
-    tex.image_user.frame_start = 1
-    tex.image_user.use_cyclic = True
-    tex.image_user.use_auto_refresh = True
-    for frame in anim:
-        tex.image_user.frame_offset = frame[1]
-        tex.image_user.keyframe_insert('frame_offset', frame = frame[0])
-        if frame[0] > max_frame:
-            max_frame = frame[0]
-    bpy.context.scene.frame_end = max_frame
-
-def set_node_anims(anims):
-    bpy.context.scene.frame_start = 0
-    for name, anim in anims.items():
-        bone = bpy.data.objects['Armature'].pose.bones[name]
-        set_node_anim(bone, anim)
-    for fcurve in bpy.data.objects['Armature'].animation_data.action.fcurves:
-        for kf in fcurve.keyframe_points:
-            kf.interpolation = 'CONSTANT'
-    bpy.context.scene.frame_set(0)
-    bpy.data.objects['Armature'].display_type = 'WIRE'
-
-def set_node_anim(bone, anim):
-    for i, frame in enumerate(anim):
-        bone.scale = mathutils.Vector((frame[0], frame[1], frame[2]))
-        bone.rotation_euler = mathutils.Vector((frame[3], frame[4], frame[5]))
-        bone.location = mathutils.Vector((frame[6], frame[7], frame[8]))
-        bone.keyframe_insert('scale', frame = i)
-        bone.keyframe_insert('rotation_euler', frame = i)
-        bone.keyframe_insert('location', frame = i)
-    bpy.context.scene.frame_end = i
+import bpy
+import mathutils
+
+def get_min_version():
+    return '0.23.0.0'
+
+def get_common_version():
+    # moved to min version support in 0.23.0.0
+    raise Exception(("Import script version is less than 0.23.0.0 and unsupported by current mph_common."
+            " Re-export the model with a later version of MphRead."))
+
+def validate_version(version_str):
+    min_version_str = get_min_version()
+    min_version = parse_version(min_version_str)
+    version = parse_version(version_str)
+    if (version[0] < min_version[0]
+        or version[0] == min_version[0] and version[1] < min_version[1]
+        or version[0] == min_version[0] and version[1] == min_version[1] and version[2] < min_version[2]
+        or version[0] == min_version[0] and version[1] == min_version[1] and version[2] == min_version[2] and version[3] < min_version[3]
+    ):
+        raise Exception((f"Import script version {version_str} is lower than minimum version {min_version_str} supported by current mph_common."
+            " Re-export the model with a later version of MphRead."))
+
+def parse_version(version):
+    split = version.split('.')
+    return [int(split[0]), int(split[1]), int(split[2]), int(split[3])]
+
+def get_object(name):
+    try:
+        return bpy.data.objects[name]
+    except:
+        return None
+
+def get_material(name):
+    try:
+        return bpy.data.materials[name]
+    except:
+        return None
+
+def get_materials():
+    for item in bpy.data.materials:
+        yield bpy.data.materials[item.name]
+
+def material_get_node(self, name):
+    try:
+        for node in self.node_tree.nodes:
+            if node.bl_idname == name:
+                return node                            
+    except:
+        return None
+
+def material_get_bsdf(self):
+    return self.get_node('ShaderNodeBsdfPrincipled')
+
+def node_get_input(self, *names):
+    for name in names:
+        if name in self.inputs:
+            return self.inputs[name]
+    return None
+
+def node_get_output(self, *names):
+    for name in names:
+        if name in self.outputs:
+            return self.outputs[name]
+    return None
+
+def material_get_bsdf_input(self, *names):
+    return self.get_bsdf().get_input(*names)
+
+def material_add_node(self, kind):
+    return self.node_tree.nodes.new(kind)
+
+def material_delete_node(self, name):
+    node = self.get_node(name)
+    if node:
+        self.node_tree.nodes.remove(node)
+
+def material_link_nodes(self, source, output, target, input):
+    if (isinstance(source, str)):
+        source = self.get_node(source)
+    if (isinstance(target, str)):
+        target = self.get_node(target)
+    self.node_tree.links.new(
+        source.outputs[output],
+        target.inputs[input]
+    )
+
+bpy.types.Node.get_input = node_get_input
+bpy.types.Node.get_output = node_get_output
+bpy.types.Material.get_node = material_get_node
+bpy.types.Material.get_bsdf = material_get_bsdf
+bpy.types.Material.get_bsdf_input = material_get_bsdf_input
+bpy.types.Material.link_nodes = material_link_nodes
+bpy.types.Material.add_node = material_add_node
+bpy.types.Material.delete_node = material_delete_node
+
+def cleanup():
+    removed = get_material('Dots Stroke')
+    if (removed):
+        bpy.data.materials.remove(removed)
+    removed = get_material('Material')
+    if (removed):
+        bpy.data.materials.remove(removed)
+    removed = get_object('Cube')
+    if (removed):
+        bpy.data.objects.remove(removed)
+
+def set_common():
+    for material in get_materials():
+        material.get_bsdf_input('Specular IOR Level', 'Specular').default_value = 0
+        material.shadow_method = 'NONE'
+        set_vertex_colors(material)
+        
+def set_vertex_colors(material):
+    color = material.add_node('ShaderNodeVertexColor')
+    texture = material.get_node('ShaderNodeTexImage')
+    if (texture):
+        texture.interpolation = 'Closest'
+        mix = material.add_node('ShaderNodeMixRGB')
+        mix.blend_type = 'MULTIPLY'
+        mix.get_input('Fac').default_value = 1
+        material.link_nodes(
+            color, 'Color',
+            mix, 'Color1'
+        )
+        material.link_nodes(
+            texture, 'Color',
+            mix, 'Color2'
+        )
+        material.link_nodes(
+            mix, 'Color',
+            'ShaderNodeBsdfPrincipled', 'Base Color'
+        )
+    else:
+        material.link_nodes(
+            color, 'Color',
+            'ShaderNodeBsdfPrincipled', 'Base Color'
+        )
+    
+def set_material_alpha(name, materialAlpha):
+    material = get_material(name)
+    material.blend_method = 'BLEND'
+    material.show_transparent_back = False
+    math = material.add_node('ShaderNodeMath')
+    math.operation = 'MULTIPLY'
+    math.inputs[0].default_value = 1.0
+    math.inputs[1].default_value = materialAlpha / 31
+    material.link_nodes(
+        math, 'Value',
+        'ShaderNodeBsdfPrincipled', 'Alpha'
+    )
+    
+def set_texture_alpha(name, materialAlpha, textureAlpha):
+    material = get_material(name)
+    material.blend_method = 'BLEND'
+    material.show_transparent_back = False
+    math = material.add_node('ShaderNodeMath')
+    math.operation = 'MULTIPLY'
+    math.inputs[1].default_value = materialAlpha / 31
+    material.link_nodes(
+        'ShaderNodeTexImage', 'Alpha',
+        math, 0
+    )
+    material.link_nodes(
+        math, 'Value',
+        'ShaderNodeBsdfPrincipled', 'Alpha'
+    )
+        
+def set_billboard(name, mode):
+    obj = get_object(name)
+    constraint = obj.constraints.new('LOCKED_TRACK')
+    constraint.target = bpy.data.objects['Camera']
+    constraint.track_axis = 'TRACK_Z'
+    constraint.lock_axis = 'LOCK_Y'
+    if (mode == 1):
+        constraint = obj.constraints.new('LOCKED_TRACK')
+        constraint.target = bpy.data.objects['Camera']
+        constraint.track_axis = 'TRACK_Z'
+        constraint.lock_axis = 'LOCK_X'
+    
+def set_back_culling(name):
+    material = get_material(name)
+    material.use_backface_culling = True
+    
+def invert_normals(name):
+    if (bpy.context.object.mode != 'OBJECT'):
+        bpy.ops.object.mode_set(mode = 'OBJECT')
+    bpy.ops.object.select_all(action = 'DESELECT')
+    bpy.context.active_object.select_set(False)
+    for obj in bpy.context.selected_objects:
+        bpy.context.view_layer.objects.active = None
+    bpy.context.view_layer.objects.active = get_object(name)
+    bpy.ops.object.mode_set(mode = 'EDIT')
+    bpy.ops.mesh.select_all(action = 'SELECT')
+    bpy.ops.mesh.flip_normals()
+    bpy.ops.mesh.select_all(action = 'DESELECT')
+    
+def set_mirror(name, x, y):
+    material = get_material(name)
+    uvs = material.add_node('ShaderNodeUVMap')
+    separate = material.add_node('ShaderNodeSeparateXYZ')
+    material.link_nodes(
+        uvs, 'UV',
+        separate, 'Vector'
+    )
+    combine = material.add_node('ShaderNodeCombineXYZ')
+    if (x):
+        math = material.add_node('ShaderNodeMath')
+        math.operation = 'PINGPONG'
+        math.inputs[1].default_value = 1
+        material.link_nodes(
+            separate, 'X',
+            math, 0
+        )
+        material.link_nodes(
+            math, 'Value',
+            combine, 'X'
+        )
+    else:
+        material.link_nodes(
+            separate, 'X',
+            combine, 'X'
+        )
+    if (y):
+        math = material.add_node('ShaderNodeMath')
+        math.operation = 'PINGPONG'
+        math.inputs[1].default_value = 1
+        material.link_nodes(
+            separate, 'Y',
+            math, 0
+        )
+        material.link_nodes(
+            math, 'Value',
+            combine, 'Y'
+        )
+    else:
+        material.link_nodes(
+            separate, 'Y',
+            combine, 'Y'
+        )
+    material.link_nodes(
+        separate, 'Z',
+        combine, 'Z'
+    )
+    material.link_nodes(
+        combine, 'Vector',
+        'ShaderNodeTexImage', 'Vector'
+    )
+
+def set_uv_anims(anims):
+    bpy.context.scene.frame_start = 0
+    for name, anim in anims.items():
+        for mat in get_materials():
+            if mat.name == name + '_mat' or mat.name == name + '_mat_mc':
+                set_uv_anim(mat, anim)
+                for fcurve in mat.node_tree.animation_data.action.fcurves:
+                    for kf in fcurve.keyframe_points:
+                        kf.interpolation = 'CONSTANT'
+    bpy.context.scene.frame_set(0)
+
+def set_uv_anim(mat, anim):
+    mat.delete_node('ShaderNodeUVMap')
+    uvs = mat.add_node('ShaderNodeUVMap')
+    rotate = mat.add_node('ShaderNodeVectorRotate')
+    translate = mat.add_node('ShaderNodeVectorMath')
+    scale = mat.add_node('ShaderNodeVectorMath')
+    rotate.rotation_type = 'EULER_XYZ'
+    translate.operation = 'ADD'
+    scale.operation = 'MULTIPLY'
+    rot_center = rotate.get_input('Center')
+    rot_center.default_value[0] = 0.5
+    rot_center.default_value[1] = 0.5
+    rot_input = rotate.get_input('Rotation')
+    translate_input = translate.inputs[1]
+    scale_input = scale.inputs[1]
+    scale_input.default_value[2] = 1.0
+    mat.link_nodes(
+        uvs, 'UV',
+        rotate, 'Vector'
+    )
+    mat.link_nodes(
+        rotate, 'Vector',
+        translate, 'Vector'
+    )
+    mat.link_nodes(
+        translate, 'Vector',
+        scale, 'Vector'
+    )
+    if mat.get_node('ShaderNodeSeparateXYZ'):
+        mat.link_nodes(
+            scale, 'Vector',
+            'ShaderNodeSeparateXYZ', 'Vector'
+        )
+    else:
+        mat.link_nodes(
+            scale, 'Vector',
+            'ShaderNodeTexImage', 'Vector'
+        )
+    for i, frame in enumerate(anim):
+        scale_input.default_value[0] = frame[0]
+        scale_input.default_value[1] = frame[1]
+        rot_input.default_value[2] = frame[2] * -1.0
+        translate_input.default_value[0] = frame[3]
+        translate_input.default_value[1] = frame[4] * -1.0
+        scale_input.keyframe_insert('default_value', frame = i)
+        rot_input.keyframe_insert('default_value', frame = i)
+        translate_input.keyframe_insert('default_value', frame = i)
+    bpy.context.scene.frame_end = i
+
+def set_mat_color(name, r, g, b, duplicate, objects):
+    mat = get_material(name)
+    mat_name = mat.name + '_mc'
+    if duplicate:
+        mat = mat.copy()
+        for obj_name in objects:
+            obj = get_object(obj_name)
+            obj.active_material = mat
+    mat.name = mat_name
+    mat.delete_node('ShaderNodeVertexColor')
+    mat.delete_node('ShaderNodeRGB')
+    rgb = mat.add_node('ShaderNodeRGB')
+    color = rgb.get_output('Color')
+    color.default_value[0] = r
+    color.default_value[1] = g
+    color.default_value[2] = b
+    if mat.get_node('ShaderNodeMixRGB'):
+        mat.link_nodes(
+            rgb, 'Color',
+            'ShaderNodeMixRGB', 'Color1'
+        )
+    else:
+        mat.link_nodes(
+            rgb, 'Color',
+            'ShaderNodeBsdfPrincipled', 'Base Color'
+        )
+
+def set_mat_anims(anims):
+    bpy.context.scene.frame_start = 0
+    for name, anim in anims.items():
+        for mat in get_materials():
+            if mat.name == name or mat.name == name + '_mc':
+                set_mat_anim(mat, anim)
+                for fcurve in mat.node_tree.animation_data.action.fcurves:
+                    for kf in fcurve.keyframe_points:
+                        kf.interpolation = 'CONSTANT'
+    bpy.context.scene.frame_set(0)
+
+def set_mat_anim(mat, anim):
+    for i, frame in enumerate(anim):
+        rgb = mat.get_node('ShaderNodeRGB')
+        if rgb:
+            color = rgb.get_output('Color')
+            color.default_value[0] = frame[0]
+            color.default_value[1] = frame[1]
+            color.default_value[2] = frame[2]
+            color.keyframe_insert('default_value', frame = i)
+        alpha = mat.get_node('ShaderNodeMath')
+        alpha.inputs[1].default_value = frame[3]
+        alpha.inputs[1].keyframe_insert('default_value', frame = i)
+    bpy.context.scene.frame_end = i
+
+def set_tex_anims(anims):
+    bpy.context.scene.frame_start = 0
+    for name, anim in anims.items():
+        for mat in get_materials():
+            if mat.name == name or mat.name == name + '_mc':
+                set_tex_anim(mat, anim)
+    bpy.context.scene.frame_set(0)
+
+def set_tex_anim(mat, anim):
+    max_frame = 0
+    tex = mat.get_node('ShaderNodeTexImage')
+    tex.image = bpy.data.images['anim__001.png'].copy()
+    tex.image.source = 'SEQUENCE'
+    tex.image_user.frame_duration = 1
+    tex.image_user.frame_start = 1
+    tex.image_user.use_cyclic = True
+    tex.image_user.use_auto_refresh = True
+    for frame in anim:
+        tex.image_user.frame_offset = frame[1]
+        tex.image_user.keyframe_insert('frame_offset', frame = frame[0])
+        if frame[0] > max_frame:
+            max_frame = frame[0]
+    bpy.context.scene.frame_end = max_frame
+
+def set_node_anims(anims):
+    bpy.context.scene.frame_start = 0
+    for name, anim in anims.items():
+        bone = bpy.data.objects['Armature'].pose.bones[name]
+        set_node_anim(bone, anim)
+    for fcurve in bpy.data.objects['Armature'].animation_data.action.fcurves:
+        for kf in fcurve.keyframe_points:
+            kf.interpolation = 'CONSTANT'
+    bpy.context.scene.frame_set(0)
+    bpy.data.objects['Armature'].display_type = 'WIRE'
+
+def set_node_anim(bone, anim):
+    for i, frame in enumerate(anim):
+        bone.scale = mathutils.Vector((frame[0], frame[1], frame[2]))
+        bone.rotation_euler = mathutils.Vector((frame[3], frame[4], frame[5]))
+        bone.location = mathutils.Vector((frame[6], frame[7], frame[8]))
+        bone.keyframe_insert('scale', frame = i)
+        bone.keyframe_insert('rotation_euler', frame = i)
+        bone.keyframe_insert('location', frame = i)
+    bpy.context.scene.frame_end = i