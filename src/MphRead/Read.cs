--- conflicted
+++ resolved
@@ -3,7 +3,6 @@
 using System.Diagnostics;
 using System.IO;
 using System.Linq;
-using System.Reflection;
 using System.Runtime.InteropServices;
 using System.Text;
 using MphRead.Archive;
@@ -183,19 +182,9 @@
                 recolors.Add(new Recolor(meta.Name, textures, palettes, textureData, paletteData));
             }
             AnimationResults animations = LoadAnimation(animationPath);
-<<<<<<< HEAD
-            if (animations.TextureAnimationGroups.Any(g => g.Animations.Any()))
-            {
-                LoadAnimationAndDump(animationPath);
-            }
-            return new Model(name, header, nodes, meshes, materials, dlists, instructions, animations.NodeAnimationGroups,
-                animations.MaterialAnimationGroups, animations.TexcoordAnimationGroups, animations.TextureAnimationGroups,
-                textureMatrices, recolors, defaultRecolor);
-=======
             return new Model(name, header, nodes, meshes, materials, dlists, instructions, animations.NodeAnimationGroups,
                 animations.MaterialAnimationGroups, animations.TexcoordAnimationGroups, animations.TextureAnimationGroups,
                 textureMatrices, recolors, defaultRecolor, useLightSources);
->>>>>>> aca1b868
         }
 
         private class AnimationResults
@@ -260,21 +249,13 @@
                 {
                     continue;
                 }
-<<<<<<< HEAD
-=======
                 int maxColor = 0;
->>>>>>> aca1b868
                 RawMaterialAnimationGroup rawGroup = DoOffset<RawMaterialAnimationGroup>(bytes, offset);
                 IReadOnlyList<MaterialAnimation> rawAnimations
                     = DoOffsets<MaterialAnimation>(bytes, rawGroup.AnimationOffset, (int)rawGroup.AnimationCount);
                 var animations = new Dictionary<string, MaterialAnimation>();
                 foreach (MaterialAnimation animation in rawAnimations)
                 {
-<<<<<<< HEAD
-                    animations.Add(animation.Name, animation);
-                }
-                results.MaterialAnimationGroups.Add(new MaterialAnimationGroup(rawGroup, animations));
-=======
                     maxColor = Math.Max(maxColor, animation.DiffuseLutStartIndexR + animation.DiffuseLutLengthR);
                     maxColor = Math.Max(maxColor, animation.DiffuseLutStartIndexG + animation.DiffuseLutLengthG);
                     maxColor = Math.Max(maxColor, animation.DiffuseLutStartIndexB + animation.DiffuseLutLengthB);
@@ -289,7 +270,6 @@
                 }
                 var colors = DoOffsets<byte>(bytes, rawGroup.ColorLutOffset, maxColor).Select(b => (float)b).ToList();
                 results.MaterialAnimationGroups.Add(new MaterialAnimationGroup(rawGroup, colors, animations));
->>>>>>> aca1b868
             }
             foreach (uint offset in texcoordGroupOffsets)
             {
@@ -345,388 +325,6 @@
             return results;
         }
 
-        private class DumpResult
-        {
-            public uint Offset { get; }
-            public uint Length { get; }
-            public string Description { get; }
-            public IReadOnlyList<byte> Bytes { get; }
-
-            protected DumpResult(uint offset, string description, IEnumerable<byte> bytes)
-            {
-                Offset = offset;
-                Length = (uint)bytes.Count();
-                Description = description;
-                Bytes = bytes.ToList();
-            }
-
-            protected DumpResult(uint offset, string description, ReadOnlySpan<byte> bytes)
-            {
-                Offset = offset;
-                Length = (uint)bytes.Length;
-                Description = description;
-                Bytes = bytes.ToArray().ToList();
-            }
-        }
-
-        private class DumpResult<T> : DumpResult
-        {
-            public T Structure { get; }
-
-            public DumpResult(uint offset, string description, IEnumerable<byte> bytes, T structure)
-                : base(offset, description, bytes)
-            {
-                Structure = structure;
-            }
-
-            public DumpResult(uint offset, string description, ReadOnlySpan<byte> bytes, T structure)
-                : base(offset, description, bytes)
-            {
-                Structure = structure;
-            }
-        }
-
-        private static AnimationResults LoadAnimationAndDump(string? path)
-        {
-            var results = new AnimationResults();
-            if (path == null)
-            {
-                return results;
-            }
-            var dump = new List<DumpResult>();
-            path = Path.Combine(Paths.FileSystem, path);
-            var bytes = new ReadOnlySpan<byte>(File.ReadAllBytes(path));
-            AnimationHeader header = ReadStruct<AnimationHeader>(bytes);
-            dump.Add(new DumpResult<AnimationHeader>(0, "Header", bytes[0..Marshal.SizeOf<AnimationHeader>()], header));
-            var nodeGroupOffsets = new List<uint>();
-            var materialGroupOffsets = new List<uint>();
-            var texcoordGroupOffsets = new List<uint>();
-            var textureGroupOffsets = new List<uint>();
-            var unusedGroupOffsets = new List<uint>();
-            for (int i = 0; i < header.Count; i++)
-            {
-                nodeGroupOffsets.Add(SpanReadUint(bytes, (int)header.NodeGroupOffset + i * sizeof(uint)));
-            }
-            dump.Add(new DumpResult<List<uint>>(header.NodeGroupOffset, "NodeGroupOffsets",
-                bytes[((int)header.NodeGroupOffset)..((int)header.NodeGroupOffset + header.Count * sizeof(uint))], nodeGroupOffsets));
-            for (int i = 0; i < header.Count; i++)
-            {
-                materialGroupOffsets.Add(SpanReadUint(bytes, (int)header.MaterialGroupOffset + i * sizeof(uint)));
-            }
-            dump.Add(new DumpResult<List<uint>>(header.MaterialGroupOffset, "MaterialGroupOffsets",
-                bytes[((int)header.MaterialGroupOffset)..((int)header.MaterialGroupOffset + header.Count * sizeof(uint))], materialGroupOffsets));
-            for (int i = 0; i < header.Count; i++)
-            {
-                texcoordGroupOffsets.Add(SpanReadUint(bytes, (int)header.TexcoordGroupOffset + i * sizeof(uint)));
-            }
-            dump.Add(new DumpResult<List<uint>>(header.TexcoordGroupOffset, "TexcoordGroupOffsets",
-                bytes[((int)header.TexcoordGroupOffset)..((int)header.TexcoordGroupOffset + header.Count * sizeof(uint))], texcoordGroupOffsets));
-            for (int i = 0; i < header.Count; i++)
-            {
-                textureGroupOffsets.Add(SpanReadUint(bytes, (int)header.TextureGroupOffset + i * sizeof(uint)));
-            }
-            dump.Add(new DumpResult<List<uint>>(header.TextureGroupOffset, "TextureGroupOffsets",
-                bytes[((int)header.TextureGroupOffset)..((int)header.TextureGroupOffset + header.Count * sizeof(uint))], textureGroupOffsets));
-            for (int i = 0; i < header.Count; i++)
-            {
-                unusedGroupOffsets.Add(SpanReadUint(bytes, (int)header.UnusedGroupOffset + i * sizeof(uint)));
-            }
-            dump.Add(new DumpResult<List<uint>>(header.UnusedGroupOffset, "UnusedGroupOffsets",
-                bytes[((int)header.UnusedGroupOffset)..((int)header.UnusedGroupOffset + header.Count * sizeof(uint))], unusedGroupOffsets));
-            foreach (uint offset in nodeGroupOffsets)
-            {
-                if (offset == 0)
-                {
-                    continue;
-                }
-                RawNodeAnimationGroup rawGroup = DoOffset<RawNodeAnimationGroup>(bytes, offset);
-                dump.Add(new DumpResult<RawNodeAnimationGroup>(offset, "NodeAnimationGroup",
-                    bytes[(int)offset..((int)offset + Marshal.SizeOf<RawNodeAnimationGroup>())], rawGroup));
-                IReadOnlyList<NodeAnimation> rawAnimations
-                    = DoOffsets<NodeAnimation>(bytes, rawGroup.AnimationOffset, 1);
-                for (int j = 0; j < 1; j++)
-                {
-                    int size = Marshal.SizeOf<NodeAnimation>();
-                    long start = rawGroup.AnimationOffset + j * size;
-                    dump.Add(new DumpResult<NodeAnimation>((uint)start, "NodeAnimation",
-                        bytes[(int)start..(int)(start + size)], rawAnimations[j]));
-                }
-                var animations = new Dictionary<string, NodeAnimation>();
-                int i = 0;
-                foreach (NodeAnimation animation in rawAnimations)
-                {
-                    animations.Add($"{offset}-{i++}", animation);
-                }
-                results.NodeAnimationGroups.Add(new NodeAnimationGroup(rawGroup, animations));
-            }
-            foreach (uint offset in materialGroupOffsets)
-            {
-                if (offset == 0)
-                {
-                    continue;
-                }
-                RawMaterialAnimationGroup rawGroup = DoOffset<RawMaterialAnimationGroup>(bytes, offset);
-                dump.Add(new DumpResult<RawMaterialAnimationGroup>(offset, "MaterialAnimationGroup",
-                    bytes[(int)offset..((int)offset + Marshal.SizeOf<RawMaterialAnimationGroup>())], rawGroup));
-                IReadOnlyList<MaterialAnimation> rawAnimations
-                    = DoOffsets<MaterialAnimation>(bytes, rawGroup.AnimationOffset, (int)rawGroup.AnimationCount);
-                for (int j = 0; j < rawGroup.AnimationCount; j++)
-                {
-                    int size = Marshal.SizeOf<MaterialAnimation>();
-                    long start = rawGroup.AnimationOffset + j * size;
-                    dump.Add(new DumpResult<MaterialAnimation>((uint)start, "MaterialAnimation",
-                        bytes[(int)start..(int)(start + size)], rawAnimations[j]));
-                }
-                var animations = new Dictionary<string, MaterialAnimation>();
-                foreach (MaterialAnimation animation in rawAnimations)
-                {
-                    animations.Add(animation.Name, animation);
-                }
-                results.MaterialAnimationGroups.Add(new MaterialAnimationGroup(rawGroup, animations));
-            }
-            foreach (uint offset in texcoordGroupOffsets)
-            {
-                if (offset == 0)
-                {
-                    continue;
-                }
-                int maxScale = 0;
-                int maxRotation = 0;
-                int maxTranslation = 0;
-                RawTexcoordAnimationGroup rawGroup = DoOffset<RawTexcoordAnimationGroup>(bytes, offset);
-                dump.Add(new DumpResult<RawTexcoordAnimationGroup>(offset, "TexcoordAnimationGroup",
-                    bytes[(int)offset..((int)offset + Marshal.SizeOf<RawTexcoordAnimationGroup>())], rawGroup));
-                IReadOnlyList<TexcoordAnimation> rawAnimations
-                    = DoOffsets<TexcoordAnimation>(bytes, rawGroup.AnimationOffset, (int)rawGroup.AnimationCount);
-                for (int j = 0; j < rawGroup.AnimationCount; j++)
-                {
-                    int size = Marshal.SizeOf<TexcoordAnimation>();
-                    long start = rawGroup.AnimationOffset + j * size;
-                    dump.Add(new DumpResult<TexcoordAnimation>((uint)start, "TexcoordAnimation",
-                        bytes[(int)start..(int)(start + size)], rawAnimations[j]));
-                }
-                var animations = new Dictionary<string, TexcoordAnimation>();
-                foreach (TexcoordAnimation animation in rawAnimations)
-                {
-                    maxScale = Math.Max(maxScale, animation.ScaleLutIndexS + animation.ScaleLutLengthS);
-                    maxScale = Math.Max(maxScale, animation.ScaleLutIndexT + animation.ScaleLutLengthT);
-                    maxRotation = Math.Max(maxRotation, animation.RotateLutIndexZ + animation.RotateLutLengthZ);
-                    maxTranslation = Math.Max(maxTranslation, animation.TranslateLutIndexS + animation.TranslateLutLengthS);
-                    maxTranslation = Math.Max(maxTranslation, animation.TranslateLutIndexT + animation.TranslateLutLengthT);
-                    animations.Add(animation.Name, animation);
-                }
-                var scales = DoOffsets<Fixed>(bytes, rawGroup.ScaleLutOffset, maxScale).Select(f => f.FloatValue).ToList();
-                if (scales.Count > 0)
-                {
-                    dump.Add(new DumpResult<List<float>>(rawGroup.ScaleLutOffset, "Texcoord Scales",
-                        bytes[(int)rawGroup.ScaleLutOffset..((int)rawGroup.ScaleLutOffset + maxScale * sizeof(int))], scales));
-                }
-                var rotations = new List<float>();
-                foreach (ushort value in DoOffsets<ushort>(bytes, rawGroup.RotateLutOffset, maxRotation))
-                {
-                    long radians = (0x6487FL * value + 0x80000) >> 20;
-                    rotations.Add(Fixed.ToFloat(radians));
-                }
-                if (rotations.Count > 0)
-                {
-                    dump.Add(new DumpResult<List<float>>(rawGroup.RotateLutOffset, "Texcoord Rotations",
-                    bytes[(int)rawGroup.RotateLutOffset..((int)rawGroup.RotateLutOffset + maxRotation * sizeof(ushort))], rotations));
-                }
-                var translations = DoOffsets<Fixed>(bytes, rawGroup.TranslateLutOffset, maxTranslation).Select(f => f.FloatValue).ToList();
-                if (translations.Count > 0)
-                {
-                    dump.Add(new DumpResult<List<float>>(rawGroup.TranslateLutOffset, "Texcoord Translations",
-                        bytes[(int)rawGroup.TranslateLutOffset..((int)rawGroup.TranslateLutOffset + maxTranslation * sizeof(int))], translations));
-                }
-                results.TexcoordAnimationGroups.Add(new TexcoordAnimationGroup(rawGroup, scales, rotations, translations, animations));
-            }
-            foreach (uint offset in textureGroupOffsets)
-            {
-                if (offset == 0)
-                {
-                    continue;
-                }
-                RawTextureAnimationGroup rawGroup = DoOffset<RawTextureAnimationGroup>(bytes, offset);
-                dump.Add(new DumpResult<RawTextureAnimationGroup>(offset, "TextureAnimationGroup",
-                    bytes[(int)offset..((int)offset + Marshal.SizeOf<RawTextureAnimationGroup>())], rawGroup));
-                IReadOnlyList<TextureAnimation> rawAnimations
-                    = DoOffsets<TextureAnimation>(bytes, rawGroup.AnimationOffset, rawGroup.AnimationCount);
-                for (int j = 0; j < rawGroup.AnimationCount; j++)
-                {
-                    int size = Marshal.SizeOf<TextureAnimation>();
-                    long start = rawGroup.AnimationOffset + j * size;
-                    dump.Add(new DumpResult<TextureAnimation>((uint)start, "TextureAnimation",
-                        bytes[(int)start..(int)(start + size)], rawAnimations[j]));
-                }
-                var animations = new Dictionary<string, TextureAnimation>();
-                foreach (TextureAnimation animation in rawAnimations)
-                {
-                    animations.Add(animation.Name, animation);
-                }
-                IReadOnlyList<ushort> frameIndices = DoOffsets<ushort>(bytes, rawGroup.FrameIndexOffset, rawGroup.FrameIndexCount);
-                if (frameIndices.Count > 0)
-                {
-                    dump.Add(new DumpResult<List<ushort>>(rawGroup.FrameIndexOffset, "Frame Indices",
-                        bytes[(int)rawGroup.FrameIndexOffset..((int)rawGroup.FrameIndexOffset + sizeof(ushort) * rawGroup.FrameIndexCount)],
-                        frameIndices.ToList()));
-                }
-                IReadOnlyList<ushort> textureIds = DoOffsets<ushort>(bytes, rawGroup.TextureIdOffset, rawGroup.TextureIdCount);
-                if (textureIds.Count > 0)
-                {
-                    dump.Add(new DumpResult<List<ushort>>(rawGroup.TextureIdOffset, "Texture IDs",
-                        bytes[(int)rawGroup.TextureIdOffset..((int)rawGroup.TextureIdOffset + sizeof(ushort) * rawGroup.TextureIdCount)],
-                        textureIds.ToList()));
-                }
-                IReadOnlyList<ushort> paletteIds = DoOffsets<ushort>(bytes, rawGroup.PaletteIdOffset, rawGroup.PaletteIdCount);
-                if (paletteIds.Count > 0)
-                {
-                    dump.Add(new DumpResult<List<ushort>>(rawGroup.PaletteIdOffset, "Palette IDs",
-                        bytes[(int)rawGroup.PaletteIdOffset..((int)rawGroup.PaletteIdOffset + sizeof(ushort) * rawGroup.PaletteIdCount)],
-                        paletteIds.ToList()));
-                }
-                results.TextureAnimationGroups.Add(new TextureAnimationGroup(rawGroup, frameIndices, textureIds, paletteIds, animations));
-            }
-            var gaps = new List<DumpResult>();
-            dump = dump.OrderBy(d => d.Offset).ToList();
-            for (int i = 0; i < dump.Count; i++)
-            {
-                DumpResult line = dump[i];
-                uint offset = line.Offset + line.Length;
-                if (i == dump.Count - 1)
-                {
-                    if (offset != bytes.Length)
-                    {
-                        var gap = new List<byte>();
-                        for (uint b = offset; b < bytes.Length; b++)
-                        {
-                            gap.Add(bytes[(int)b]);
-                        }
-                        gaps.Add(new DumpResult<byte>(offset, "Gap", gap, 0));
-                    }
-                }
-                else
-                {
-                    DumpResult next = dump[i + 1];
-                    if (offset < next.Offset)
-                    {
-                        var gap = new List<byte>();
-                        for (uint b = offset; b < next.Offset; b++)
-                        {
-                            gap.Add(bytes[(int)b]);
-                        }
-                        gaps.Add(new DumpResult<byte>(offset, "Gap", gap, 0));
-                    }
-                }
-            }
-            dump.AddRange(gaps);
-            dump = dump.OrderBy(d => d.Offset).ToList();
-            var lines = new List<string>();
-            lines.Add(path);
-            lines.Add($"{bytes.Length} bytes (0x00 - 0x{bytes.Length - 1:X2})");
-            lines.Add("");
-            foreach (DumpResult line in dump)
-            {
-                lines.AddRange(Dump(line));
-                lines.Add("");
-            }
-            lines.RemoveAt(lines.Count - 1);
-            string dumpFile = Path.GetFileNameWithoutExtension(path) + ".txt";
-            string dumpPath = Path.Combine(Paths.Export, "..", "..", "Dumps", path.Contains("_fh") ? "FH" : "MPH");
-            Directory.CreateDirectory(dumpPath);
-            File.WriteAllLines(Path.Combine(dumpPath, dumpFile), lines);
-            return results;
-        }
-
-        private static IEnumerable<string> Dump(DumpResult line)
-        {
-            var lines = new List<string>();
-            lines.Add($"0x{line.Offset:X2}: {line.Description}");
-            lines.Add($"{line.Length} bytes (0x{line.Offset:X2} - 0x{line.Offset + line.Length - 1:X2})");
-            if (line is DumpResult<byte> result0)
-            {
-                lines.Add(String.Join(' ', result0.Bytes.Select(b => b.ToString("X2"))));
-            }
-            else if (line is DumpResult<AnimationHeader> result1)
-            {
-                lines.AddRange(DumpObj(result1.Structure));
-            }
-            else if (line is DumpResult<RawNodeAnimationGroup> result2)
-            {
-                lines.AddRange(DumpObj(result2.Structure));
-            }
-            else if (line is DumpResult<NodeAnimation> result3)
-            {
-                lines.AddRange(DumpObj(result3.Structure));
-            }
-            else if (line is DumpResult<RawMaterialAnimationGroup> result4)
-            {
-                lines.AddRange(DumpObj(result4.Structure));
-            }
-            else if (line is DumpResult<MaterialAnimation> result5)
-            {
-                lines.AddRange(DumpObj(result5.Structure));
-            }
-            else if (line is DumpResult<RawTexcoordAnimationGroup> result6)
-            {
-                lines.AddRange(DumpObj(result6.Structure));
-            }
-            else if (line is DumpResult<TexcoordAnimation> result7)
-            {
-                lines.AddRange(DumpObj(result7.Structure));
-            }
-            else if (line is DumpResult<RawTextureAnimationGroup> result8)
-            {
-                lines.AddRange(DumpObj(result8.Structure));
-            }
-            else if (line is DumpResult<TextureAnimation> result9)
-            {
-                lines.AddRange(DumpObj(result9.Structure));
-            }
-            else if (line is DumpResult<List<uint>> result10)
-            {
-                foreach (uint item in result10.Structure)
-                {
-                    lines.Add($"0x{item:X2}");
-                }
-            }
-            else if (line is DumpResult<List<float>> result11)
-            {
-                lines.Add(String.Join(", ", result11.Structure));
-            }
-            else if (line is DumpResult<List<ushort>> result12)
-            {
-                lines.Add(String.Join(", ", result12.Structure));
-            }
-            return lines;
-        }
-        
-        private static IEnumerable<string> DumpObj(object obj)
-        {
-            var lines = new List<string>();
-            var fields = new List<(string, object?)>();
-            Type type = obj.GetType();
-            foreach (FieldInfo info in type.GetFields())
-            {
-                fields.Add((info.Name, info.GetValue(obj)));
-            }
-            foreach (PropertyInfo info in type.GetProperties())
-            {
-                fields.Add((info.Name, info.GetValue(obj)));
-            }
-            foreach ((string name, object? value) in fields)
-            {
-                if (name.Contains("Offset") || name.Contains("Pointer"))
-                {
-                    lines.Add($"{name} = 0x{value:X2}");
-                }
-                else
-                {
-                    lines.Add($"{name} = {value}");
-                } 
-            }
-            return lines;
-        }
-        
         private static ReadOnlySpan<byte> ReadBytes(string path)
         {
             return new ReadOnlySpan<byte>(File.ReadAllBytes(Path.Combine(Paths.FileSystem, path)));
