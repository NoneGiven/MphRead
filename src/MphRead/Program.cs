--- conflicted
+++ resolved
@@ -26,16 +26,8 @@
             using var renderer = new Renderer();
             if (args.Length == 0)
             {
-<<<<<<< HEAD
-                Test.TestAllModels();
-                renderer.AddRoom("UNIT2_LAND");
-                //renderer.AddModel("lightningLob", firstHunt: true);
-                //renderer.AddModel("balljump_ray", firstHunt: true);
-                //renderer.AddModel("balljump_ray");
-=======
                 renderer.AddRoom("MP3 PROVING GROUND");
                 //renderer.AddModel("Crate01");
->>>>>>> aca1b868
                 Nop();
             }
             else if (args.Length > 1)
