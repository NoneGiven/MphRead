using System;
using System.Collections.Generic;
using System.Diagnostics.CodeAnalysis;
using System.IO;
using System.Linq;
using MphRead.Export;

namespace MphRead
{
    internal static class Program
    {
<<<<<<< HEAD
        public static Version Version { get; } = new Version(0, 26, 3, 0);
=======
        public static Version Version { get; } = new Version(0, 27, 1, 0);
>>>>>>> 373d09a7
        private static readonly Version _minExtractVersion = new Version(0, 19, 0, 0);

        private static void Main(string[] args)
        {
            ConsoleSetup.Run();
            if (CheckSetup(args))
            {
                return;
            }
            IReadOnlyList<Argument> arguments = ParseArguments(args);
            if (arguments.Count == 0)
            {
                //using var renderer = new RenderWindow();
                //renderer.AddRoom("MP3 PROVING GROUND");
                //renderer.AddModel("Crate01");
                //renderer.Run();
                Menu.ShowMenuPrompts();
            }
            else if (arguments.Any(a => a.Name == "setup"))
            {
                foreach (string path in Directory.EnumerateFiles(Paths.Combine(Paths.FileSystem, "archives")))
                {
                    Read.ExtractArchive(Path.GetFileNameWithoutExtension(path));
                }
            }
            else if (TryGetString(arguments, "export", "e", out string? exportValue))
            {
                if (exportValue.ToLower() == "layer2d")
                {
                    Images.ExportHudLayers();
                }
                else if (exportValue.ToLower() == "object2d")
                {
                    Images.ExportHudObjects();
                }
                else
                {
                    bool firstHunt = arguments.Any(a => a.Name == "fh");
                    Read.ReadAndExport(exportValue, firstHunt);
                }
            }
            else if (TryGetString(arguments, "extract", "x", out string? extractValue))
            {
                Read.ExtractArchive(extractValue);
            }
            else
            {
                var rooms = new List<string>();
                var models = new List<(string, int)>();
                GameMode mode = GameMode.None;
                int playerCount = 0;
                BossFlags bossFlags = BossFlags.None;
                int nodeLayerMask = 0;
                int entityLayerId = -1;
                if (TryGetInt(arguments, "room", "r", out int roomId))
                {
                    RoomMetadata? meta = Metadata.GetRoomById(roomId);
                    if (meta == null)
                    {
                        Exit();
                    }
                    rooms.Add(meta.Name);
                }
                else if (TryGetString(arguments, "room", "r", out string? roomName))
                {
                    rooms.Add(roomName);
                }
                if (TryGetInt(arguments, "mode", "g", out int modeValue))
                {
                    mode = (GameMode)modeValue;
                }
                if (TryGetInt(arguments, "players", "p", out int playerValue))
                {
                    playerCount = playerValue;
                }
                if (TryGetInt(arguments, "boss", "b", out int bossValue))
                {
                    bossFlags = (BossFlags)bossValue;
                }
                if (TryGetInt(arguments, "node", "n", out int nodeValue))
                {
                    nodeLayerMask = nodeValue;
                }
                if (TryGetInt(arguments, "entity", "l", out int entityValue))
                {
                    entityLayerId = entityValue;
                }
                foreach ((string, int) pair in GetPairs(arguments, "model", "m"))
                {
                    models.Add(pair);
                }
                if (rooms.Count > 1 || (rooms.Count == 0 && models.Count == 0))
                {
                    Exit();
                }
                using var renderer = new RenderWindow();
                foreach (string room in rooms)
                {
                    renderer.AddRoom(room, mode, playerCount, bossFlags, nodeLayerMask, entityLayerId);
                }
                bool firstHunt = arguments.Any(a => a.Name == "fh");
                foreach ((string model, int recolor) in models)
                {
                    renderer.AddModel(model, recolor, firstHunt);
                }
                renderer.Run();
            }
        }

        private static bool CheckSetup(string[] args)
        {
            if (File.Exists("paths.txt") && !CheckVersion())
            {
                Console.WriteLine("Your paths.txt file is not compatible with this version of MphRead and needs to be recreated.");
                Console.WriteLine("It is recommended that you delete the file as well as any extracted game files, " +
                    "then perform setup again.");
                Console.WriteLine();
                Console.WriteLine("Press any key to exit...");
                Console.ReadKey();
                return true;
            }
            if (args.Length == 1 && !args[0].StartsWith('-') && File.Exists(args[0]))
            {
                Extract.Setup(args[0]);
                return true;
            }
            if (!File.Exists("paths.txt"))
            {
                Console.WriteLine("Could not find the paths.txt file.");
                Console.WriteLine("You may need to perform first-time setup by dragging a ROM onto the MphRead executable.");
                Console.WriteLine();
                Console.WriteLine("Press any key to exit...");
                Console.ReadKey();
                return true;
            }
            Paths.UpdatePaths();
            Paths.ChooseMphPath();
            Paths.ChooseFhPath();
            return false;
        }

        private static bool CheckVersion()
        {
            string text = File.ReadAllText("paths.txt").Split('\n')[0].Trim();
            if (Version.TryParse(text, out Version? extractVersion))
            {
                return extractVersion >= _minExtractVersion;
            }
            return false;
        }

        private readonly struct Argument
        {
            public readonly string Name;
            public readonly string? ValueOne;
            public readonly string? ValueTwo;

            public Argument(string name, string? valueOne, string? valueTwo = null)
            {
                Name = name;
                ValueOne = valueOne;
                ValueTwo = valueTwo;
            }
        }

        private static IEnumerable<(string, int)> GetPairs(IEnumerable<Argument> arguments, string fullName, string shortName)
        {
            foreach (Argument argument in arguments.Where(a => a.Name == fullName || a.Name == shortName))
            {
                if (argument.ValueOne != null)
                {
                    Int32.TryParse(argument.ValueTwo, out int valueTwo);
                    yield return (argument.ValueOne, valueTwo);
                }
            }
        }

        private static bool TryGetArgument(IEnumerable<Argument> arguments, string fullName, string shortName,
            [NotNullWhen(true)] out Argument? argument)
        {
            IEnumerable<Argument> matches = arguments.Where(a => a.Name == fullName || a.Name == shortName);
            if (matches.Any())
            {
                argument = matches.First();
                return true;
            }
            argument = null;
            return false;
        }

        private static bool TryGetString(IEnumerable<Argument> arguments, string fullName, string shortName,
            [NotNullWhen(true)] out string? value)
        {
            if (TryGetArgument(arguments, fullName, shortName, out Argument? argument) && argument.Value.ValueOne != null)
            {
                value = argument.Value.ValueOne;
                return true;
            }
            value = null;
            return false;
        }

        private static bool TryGetInt(IEnumerable<Argument> arguments, string fullName, string shortName,
            out int value)
        {
            if (TryGetString(arguments, fullName, shortName, out string? stringValue))
            {
                if (Int32.TryParse(stringValue, out int intValue))
                {
                    value = intValue;
                    return true;
                }
            }
            value = 0;
            return false;
        }

        private static IReadOnlyList<Argument> ParseArguments(string[] args)
        {
            var arguments = new List<Argument>();
            if (args != null)
            {
                for (int i = 0; i < args.Length; i++)
                {
                    string arg = args[i];
                    if (arg.StartsWith('-') && arg.Length > 1)
                    {
                        arg = arg[1..];
                        if (i == args.Length - 1)
                        {
                            arguments.Add(new Argument(arg, null));
                        }
                        else
                        {
                            string valueOne = args[i + 1];
                            if (valueOne.StartsWith('-'))
                            {
                                arguments.Add(new Argument(arg, null));
                            }
                            else
                            {
                                string? valueTwo = null;
                                if (i < args.Length - 2 && !args[i + 2].StartsWith('-'))
                                {
                                    valueTwo = args[i + 2];
                                    i++;
                                }
                                arguments.Add(new Argument(arg, valueOne, valueTwo));
                                i++;
                            }
                        }
                    }
                }
            }
            return arguments;
        }

        [DoesNotReturn]
        private static void Exit()
        {
            Nop();
            Console.WriteLine("MphRead usage:");
            Console.WriteLine("    -room <room_name -or- room_id>");
            Console.WriteLine("    -model <model_name> [recolor_index]");
            Console.WriteLine("At most one room may be specified. Any number of models may be specified.");
            Console.WriteLine("To load First Hunt models, include -fh in the argument list.");
            Console.WriteLine("Available room options: -mode, -players, -boss, -node, -entity");
            Console.WriteLine("- or -");
            Console.WriteLine("    -extract <archive_path>");
            Console.WriteLine("If the target archive is LZ10-compressed, it will be decompressed.");
            Console.WriteLine("- or -");
            Console.WriteLine("    -export <target_name>");
            Console.WriteLine("The export target may be a model or room name.");
            Environment.Exit(1);
        }

        private static void Nop() { }
    }

    public class ProgramException : Exception
    {
        public ProgramException(string message) : base(message) { }
    }
}
<|MERGE_RESOLUTION|>--- conflicted
+++ resolved
@@ -1,300 +1,296 @@
-using System;
-using System.Collections.Generic;
-using System.Diagnostics.CodeAnalysis;
-using System.IO;
-using System.Linq;
-using MphRead.Export;
-
-namespace MphRead
-{
-    internal static class Program
-    {
-<<<<<<< HEAD
-        public static Version Version { get; } = new Version(0, 26, 3, 0);
-=======
-        public static Version Version { get; } = new Version(0, 27, 1, 0);
->>>>>>> 373d09a7
-        private static readonly Version _minExtractVersion = new Version(0, 19, 0, 0);
-
-        private static void Main(string[] args)
-        {
-            ConsoleSetup.Run();
-            if (CheckSetup(args))
-            {
-                return;
-            }
-            IReadOnlyList<Argument> arguments = ParseArguments(args);
-            if (arguments.Count == 0)
-            {
-                //using var renderer = new RenderWindow();
-                //renderer.AddRoom("MP3 PROVING GROUND");
-                //renderer.AddModel("Crate01");
-                //renderer.Run();
-                Menu.ShowMenuPrompts();
-            }
-            else if (arguments.Any(a => a.Name == "setup"))
-            {
-                foreach (string path in Directory.EnumerateFiles(Paths.Combine(Paths.FileSystem, "archives")))
-                {
-                    Read.ExtractArchive(Path.GetFileNameWithoutExtension(path));
-                }
-            }
-            else if (TryGetString(arguments, "export", "e", out string? exportValue))
-            {
-                if (exportValue.ToLower() == "layer2d")
-                {
-                    Images.ExportHudLayers();
-                }
-                else if (exportValue.ToLower() == "object2d")
-                {
-                    Images.ExportHudObjects();
-                }
-                else
-                {
-                    bool firstHunt = arguments.Any(a => a.Name == "fh");
-                    Read.ReadAndExport(exportValue, firstHunt);
-                }
-            }
-            else if (TryGetString(arguments, "extract", "x", out string? extractValue))
-            {
-                Read.ExtractArchive(extractValue);
-            }
-            else
-            {
-                var rooms = new List<string>();
-                var models = new List<(string, int)>();
-                GameMode mode = GameMode.None;
-                int playerCount = 0;
-                BossFlags bossFlags = BossFlags.None;
-                int nodeLayerMask = 0;
-                int entityLayerId = -1;
-                if (TryGetInt(arguments, "room", "r", out int roomId))
-                {
-                    RoomMetadata? meta = Metadata.GetRoomById(roomId);
-                    if (meta == null)
-                    {
-                        Exit();
-                    }
-                    rooms.Add(meta.Name);
-                }
-                else if (TryGetString(arguments, "room", "r", out string? roomName))
-                {
-                    rooms.Add(roomName);
-                }
-                if (TryGetInt(arguments, "mode", "g", out int modeValue))
-                {
-                    mode = (GameMode)modeValue;
-                }
-                if (TryGetInt(arguments, "players", "p", out int playerValue))
-                {
-                    playerCount = playerValue;
-                }
-                if (TryGetInt(arguments, "boss", "b", out int bossValue))
-                {
-                    bossFlags = (BossFlags)bossValue;
-                }
-                if (TryGetInt(arguments, "node", "n", out int nodeValue))
-                {
-                    nodeLayerMask = nodeValue;
-                }
-                if (TryGetInt(arguments, "entity", "l", out int entityValue))
-                {
-                    entityLayerId = entityValue;
-                }
-                foreach ((string, int) pair in GetPairs(arguments, "model", "m"))
-                {
-                    models.Add(pair);
-                }
-                if (rooms.Count > 1 || (rooms.Count == 0 && models.Count == 0))
-                {
-                    Exit();
-                }
-                using var renderer = new RenderWindow();
-                foreach (string room in rooms)
-                {
-                    renderer.AddRoom(room, mode, playerCount, bossFlags, nodeLayerMask, entityLayerId);
-                }
-                bool firstHunt = arguments.Any(a => a.Name == "fh");
-                foreach ((string model, int recolor) in models)
-                {
-                    renderer.AddModel(model, recolor, firstHunt);
-                }
-                renderer.Run();
-            }
-        }
-
-        private static bool CheckSetup(string[] args)
-        {
-            if (File.Exists("paths.txt") && !CheckVersion())
-            {
-                Console.WriteLine("Your paths.txt file is not compatible with this version of MphRead and needs to be recreated.");
-                Console.WriteLine("It is recommended that you delete the file as well as any extracted game files, " +
-                    "then perform setup again.");
-                Console.WriteLine();
-                Console.WriteLine("Press any key to exit...");
-                Console.ReadKey();
-                return true;
-            }
-            if (args.Length == 1 && !args[0].StartsWith('-') && File.Exists(args[0]))
-            {
-                Extract.Setup(args[0]);
-                return true;
-            }
-            if (!File.Exists("paths.txt"))
-            {
-                Console.WriteLine("Could not find the paths.txt file.");
-                Console.WriteLine("You may need to perform first-time setup by dragging a ROM onto the MphRead executable.");
-                Console.WriteLine();
-                Console.WriteLine("Press any key to exit...");
-                Console.ReadKey();
-                return true;
-            }
-            Paths.UpdatePaths();
-            Paths.ChooseMphPath();
-            Paths.ChooseFhPath();
-            return false;
-        }
-
-        private static bool CheckVersion()
-        {
-            string text = File.ReadAllText("paths.txt").Split('\n')[0].Trim();
-            if (Version.TryParse(text, out Version? extractVersion))
-            {
-                return extractVersion >= _minExtractVersion;
-            }
-            return false;
-        }
-
-        private readonly struct Argument
-        {
-            public readonly string Name;
-            public readonly string? ValueOne;
-            public readonly string? ValueTwo;
-
-            public Argument(string name, string? valueOne, string? valueTwo = null)
-            {
-                Name = name;
-                ValueOne = valueOne;
-                ValueTwo = valueTwo;
-            }
-        }
-
-        private static IEnumerable<(string, int)> GetPairs(IEnumerable<Argument> arguments, string fullName, string shortName)
-        {
-            foreach (Argument argument in arguments.Where(a => a.Name == fullName || a.Name == shortName))
-            {
-                if (argument.ValueOne != null)
-                {
-                    Int32.TryParse(argument.ValueTwo, out int valueTwo);
-                    yield return (argument.ValueOne, valueTwo);
-                }
-            }
-        }
-
-        private static bool TryGetArgument(IEnumerable<Argument> arguments, string fullName, string shortName,
-            [NotNullWhen(true)] out Argument? argument)
-        {
-            IEnumerable<Argument> matches = arguments.Where(a => a.Name == fullName || a.Name == shortName);
-            if (matches.Any())
-            {
-                argument = matches.First();
-                return true;
-            }
-            argument = null;
-            return false;
-        }
-
-        private static bool TryGetString(IEnumerable<Argument> arguments, string fullName, string shortName,
-            [NotNullWhen(true)] out string? value)
-        {
-            if (TryGetArgument(arguments, fullName, shortName, out Argument? argument) && argument.Value.ValueOne != null)
-            {
-                value = argument.Value.ValueOne;
-                return true;
-            }
-            value = null;
-            return false;
-        }
-
-        private static bool TryGetInt(IEnumerable<Argument> arguments, string fullName, string shortName,
-            out int value)
-        {
-            if (TryGetString(arguments, fullName, shortName, out string? stringValue))
-            {
-                if (Int32.TryParse(stringValue, out int intValue))
-                {
-                    value = intValue;
-                    return true;
-                }
-            }
-            value = 0;
-            return false;
-        }
-
-        private static IReadOnlyList<Argument> ParseArguments(string[] args)
-        {
-            var arguments = new List<Argument>();
-            if (args != null)
-            {
-                for (int i = 0; i < args.Length; i++)
-                {
-                    string arg = args[i];
-                    if (arg.StartsWith('-') && arg.Length > 1)
-                    {
-                        arg = arg[1..];
-                        if (i == args.Length - 1)
-                        {
-                            arguments.Add(new Argument(arg, null));
-                        }
-                        else
-                        {
-                            string valueOne = args[i + 1];
-                            if (valueOne.StartsWith('-'))
-                            {
-                                arguments.Add(new Argument(arg, null));
-                            }
-                            else
-                            {
-                                string? valueTwo = null;
-                                if (i < args.Length - 2 && !args[i + 2].StartsWith('-'))
-                                {
-                                    valueTwo = args[i + 2];
-                                    i++;
-                                }
-                                arguments.Add(new Argument(arg, valueOne, valueTwo));
-                                i++;
-                            }
-                        }
-                    }
-                }
-            }
-            return arguments;
-        }
-
-        [DoesNotReturn]
-        private static void Exit()
-        {
-            Nop();
-            Console.WriteLine("MphRead usage:");
-            Console.WriteLine("    -room <room_name -or- room_id>");
-            Console.WriteLine("    -model <model_name> [recolor_index]");
-            Console.WriteLine("At most one room may be specified. Any number of models may be specified.");
-            Console.WriteLine("To load First Hunt models, include -fh in the argument list.");
-            Console.WriteLine("Available room options: -mode, -players, -boss, -node, -entity");
-            Console.WriteLine("- or -");
-            Console.WriteLine("    -extract <archive_path>");
-            Console.WriteLine("If the target archive is LZ10-compressed, it will be decompressed.");
-            Console.WriteLine("- or -");
-            Console.WriteLine("    -export <target_name>");
-            Console.WriteLine("The export target may be a model or room name.");
-            Environment.Exit(1);
-        }
-
-        private static void Nop() { }
-    }
-
-    public class ProgramException : Exception
-    {
-        public ProgramException(string message) : base(message) { }
-    }
-}
+using System;
+using System.Collections.Generic;
+using System.Diagnostics.CodeAnalysis;
+using System.IO;
+using System.Linq;
+using MphRead.Export;
+
+namespace MphRead
+{
+    internal static class Program
+    {
+        public static Version Version { get; } = new Version(0, 27, 1, 0);
+        private static readonly Version _minExtractVersion = new Version(0, 19, 0, 0);
+
+        private static void Main(string[] args)
+        {
+            ConsoleSetup.Run();
+            if (CheckSetup(args))
+            {
+                return;
+            }
+            IReadOnlyList<Argument> arguments = ParseArguments(args);
+            if (arguments.Count == 0)
+            {
+                //using var renderer = new RenderWindow();
+                //renderer.AddRoom("MP3 PROVING GROUND");
+                //renderer.AddModel("Crate01");
+                //renderer.Run();
+                Menu.ShowMenuPrompts();
+            }
+            else if (arguments.Any(a => a.Name == "setup"))
+            {
+                foreach (string path in Directory.EnumerateFiles(Paths.Combine(Paths.FileSystem, "archives")))
+                {
+                    Read.ExtractArchive(Path.GetFileNameWithoutExtension(path));
+                }
+            }
+            else if (TryGetString(arguments, "export", "e", out string? exportValue))
+            {
+                if (exportValue.ToLower() == "layer2d")
+                {
+                    Images.ExportHudLayers();
+                }
+                else if (exportValue.ToLower() == "object2d")
+                {
+                    Images.ExportHudObjects();
+                }
+                else
+                {
+                    bool firstHunt = arguments.Any(a => a.Name == "fh");
+                    Read.ReadAndExport(exportValue, firstHunt);
+                }
+            }
+            else if (TryGetString(arguments, "extract", "x", out string? extractValue))
+            {
+                Read.ExtractArchive(extractValue);
+            }
+            else
+            {
+                var rooms = new List<string>();
+                var models = new List<(string, int)>();
+                GameMode mode = GameMode.None;
+                int playerCount = 0;
+                BossFlags bossFlags = BossFlags.None;
+                int nodeLayerMask = 0;
+                int entityLayerId = -1;
+                if (TryGetInt(arguments, "room", "r", out int roomId))
+                {
+                    RoomMetadata? meta = Metadata.GetRoomById(roomId);
+                    if (meta == null)
+                    {
+                        Exit();
+                    }
+                    rooms.Add(meta.Name);
+                }
+                else if (TryGetString(arguments, "room", "r", out string? roomName))
+                {
+                    rooms.Add(roomName);
+                }
+                if (TryGetInt(arguments, "mode", "g", out int modeValue))
+                {
+                    mode = (GameMode)modeValue;
+                }
+                if (TryGetInt(arguments, "players", "p", out int playerValue))
+                {
+                    playerCount = playerValue;
+                }
+                if (TryGetInt(arguments, "boss", "b", out int bossValue))
+                {
+                    bossFlags = (BossFlags)bossValue;
+                }
+                if (TryGetInt(arguments, "node", "n", out int nodeValue))
+                {
+                    nodeLayerMask = nodeValue;
+                }
+                if (TryGetInt(arguments, "entity", "l", out int entityValue))
+                {
+                    entityLayerId = entityValue;
+                }
+                foreach ((string, int) pair in GetPairs(arguments, "model", "m"))
+                {
+                    models.Add(pair);
+                }
+                if (rooms.Count > 1 || (rooms.Count == 0 && models.Count == 0))
+                {
+                    Exit();
+                }
+                using var renderer = new RenderWindow();
+                foreach (string room in rooms)
+                {
+                    renderer.AddRoom(room, mode, playerCount, bossFlags, nodeLayerMask, entityLayerId);
+                }
+                bool firstHunt = arguments.Any(a => a.Name == "fh");
+                foreach ((string model, int recolor) in models)
+                {
+                    renderer.AddModel(model, recolor, firstHunt);
+                }
+                renderer.Run();
+            }
+        }
+
+        private static bool CheckSetup(string[] args)
+        {
+            if (File.Exists("paths.txt") && !CheckVersion())
+            {
+                Console.WriteLine("Your paths.txt file is not compatible with this version of MphRead and needs to be recreated.");
+                Console.WriteLine("It is recommended that you delete the file as well as any extracted game files, " +
+                    "then perform setup again.");
+                Console.WriteLine();
+                Console.WriteLine("Press any key to exit...");
+                Console.ReadKey();
+                return true;
+            }
+            if (args.Length == 1 && !args[0].StartsWith('-') && File.Exists(args[0]))
+            {
+                Extract.Setup(args[0]);
+                return true;
+            }
+            if (!File.Exists("paths.txt"))
+            {
+                Console.WriteLine("Could not find the paths.txt file.");
+                Console.WriteLine("You may need to perform first-time setup by dragging a ROM onto the MphRead executable.");
+                Console.WriteLine();
+                Console.WriteLine("Press any key to exit...");
+                Console.ReadKey();
+                return true;
+            }
+            Paths.UpdatePaths();
+            Paths.ChooseMphPath();
+            Paths.ChooseFhPath();
+            return false;
+        }
+
+        private static bool CheckVersion()
+        {
+            string text = File.ReadAllText("paths.txt").Split('\n')[0].Trim();
+            if (Version.TryParse(text, out Version? extractVersion))
+            {
+                return extractVersion >= _minExtractVersion;
+            }
+            return false;
+        }
+
+        private readonly struct Argument
+        {
+            public readonly string Name;
+            public readonly string? ValueOne;
+            public readonly string? ValueTwo;
+
+            public Argument(string name, string? valueOne, string? valueTwo = null)
+            {
+                Name = name;
+                ValueOne = valueOne;
+                ValueTwo = valueTwo;
+            }
+        }
+
+        private static IEnumerable<(string, int)> GetPairs(IEnumerable<Argument> arguments, string fullName, string shortName)
+        {
+            foreach (Argument argument in arguments.Where(a => a.Name == fullName || a.Name == shortName))
+            {
+                if (argument.ValueOne != null)
+                {
+                    Int32.TryParse(argument.ValueTwo, out int valueTwo);
+                    yield return (argument.ValueOne, valueTwo);
+                }
+            }
+        }
+
+        private static bool TryGetArgument(IEnumerable<Argument> arguments, string fullName, string shortName,
+            [NotNullWhen(true)] out Argument? argument)
+        {
+            IEnumerable<Argument> matches = arguments.Where(a => a.Name == fullName || a.Name == shortName);
+            if (matches.Any())
+            {
+                argument = matches.First();
+                return true;
+            }
+            argument = null;
+            return false;
+        }
+
+        private static bool TryGetString(IEnumerable<Argument> arguments, string fullName, string shortName,
+            [NotNullWhen(true)] out string? value)
+        {
+            if (TryGetArgument(arguments, fullName, shortName, out Argument? argument) && argument.Value.ValueOne != null)
+            {
+                value = argument.Value.ValueOne;
+                return true;
+            }
+            value = null;
+            return false;
+        }
+
+        private static bool TryGetInt(IEnumerable<Argument> arguments, string fullName, string shortName,
+            out int value)
+        {
+            if (TryGetString(arguments, fullName, shortName, out string? stringValue))
+            {
+                if (Int32.TryParse(stringValue, out int intValue))
+                {
+                    value = intValue;
+                    return true;
+                }
+            }
+            value = 0;
+            return false;
+        }
+
+        private static IReadOnlyList<Argument> ParseArguments(string[] args)
+        {
+            var arguments = new List<Argument>();
+            if (args != null)
+            {
+                for (int i = 0; i < args.Length; i++)
+                {
+                    string arg = args[i];
+                    if (arg.StartsWith('-') && arg.Length > 1)
+                    {
+                        arg = arg[1..];
+                        if (i == args.Length - 1)
+                        {
+                            arguments.Add(new Argument(arg, null));
+                        }
+                        else
+                        {
+                            string valueOne = args[i + 1];
+                            if (valueOne.StartsWith('-'))
+                            {
+                                arguments.Add(new Argument(arg, null));
+                            }
+                            else
+                            {
+                                string? valueTwo = null;
+                                if (i < args.Length - 2 && !args[i + 2].StartsWith('-'))
+                                {
+                                    valueTwo = args[i + 2];
+                                    i++;
+                                }
+                                arguments.Add(new Argument(arg, valueOne, valueTwo));
+                                i++;
+                            }
+                        }
+                    }
+                }
+            }
+            return arguments;
+        }
+
+        [DoesNotReturn]
+        private static void Exit()
+        {
+            Nop();
+            Console.WriteLine("MphRead usage:");
+            Console.WriteLine("    -room <room_name -or- room_id>");
+            Console.WriteLine("    -model <model_name> [recolor_index]");
+            Console.WriteLine("At most one room may be specified. Any number of models may be specified.");
+            Console.WriteLine("To load First Hunt models, include -fh in the argument list.");
+            Console.WriteLine("Available room options: -mode, -players, -boss, -node, -entity");
+            Console.WriteLine("- or -");
+            Console.WriteLine("    -extract <archive_path>");
+            Console.WriteLine("If the target archive is LZ10-compressed, it will be decompressed.");
+            Console.WriteLine("- or -");
+            Console.WriteLine("    -export <target_name>");
+            Console.WriteLine("The export target may be a model or room name.");
+            Environment.Exit(1);
+        }
+
+        private static void Nop() { }
+    }
+
+    public class ProgramException : Exception
+    {
+        public ProgramException(string message) : base(message) { }
+    }
+}