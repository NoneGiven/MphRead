using System;
using System.Buffers;
using System.Collections.Generic;
using System.Diagnostics;
using System.Linq;
using System.Threading;
using System.Threading.Tasks;
using MphRead.Formats;
using MphRead.Formats.Collision;
using MphRead.Formats.Culling;
using OpenTK.Mathematics;

namespace MphRead.Entities
{
    public class RoomEntity : EntityBase
    {
        private readonly List<CollisionInstance> _roomCollision = new List<CollisionInstance>();
        public IReadOnlyList<CollisionInstance> RoomCollision => _roomCollision;
        private readonly List<Portal> _portals = new List<Portal>();
        private readonly List<List<(Portal Portal, bool OtherSide)>> _portalSides = new List<List<(Portal, bool)>>();
        private readonly List<PortalNodeRef> _forceFields = new List<PortalNodeRef>();
        private IReadOnlyList<Node> Nodes => _models[0].Model.Nodes;
        private int _nextRoomPartId = 0;
        private int _doorPortalCount = 0;
        private RoomMetadata _meta = null!;
        private NodeData? _nodeData;
        private readonly List<ModelInstance> _connectorModels = new List<ModelInstance>();
        private readonly float[] _emptyMatrixStack = Array.Empty<float>();

        protected override bool UseNodeTransform => false; // default -- will use transform if setting is enabled
        public int RoomId { get; private set; }
        public RoomMetadata Meta => _meta;

        private readonly Dictionary<Node, Node> _nodePairs = new Dictionary<Node, Node>();
        private readonly HashSet<Node> _excludedNodes = new HashSet<Node>();
        private readonly List<Node> _morphCameraExcludeNodes = new List<Node>();

        // 1. move some/most of the setup from the constructor to a public method
        // 2. have scenesetup.load call that method with the room entity it creates
        // 3. have the room transition function call it with this instances
        // 4. --> the things that it updates should all be skipped in processing during room transition
        public RoomEntity(Scene scene) : base(EntityType.Room, scene)
        {
            for (int i = 0; i < _roomPartMax; i++)
            {
                _partVisInfo[i] = new RoomPartVisInfo();
                _roomFrustumItems[i] = new RoomFrustumItem();
            }
        }

        public void Setup(string name, RoomMetadata meta, CollisionInstance collision, NodeData? nodeData,
            int layerMask, int roomId)
        {
            _portals.Clear();
            _portalSides.Clear();
            _forceFields.Clear();
            _nodePairs.Clear();
            _morphCameraExcludeNodes.Clear();
            _nextRoomPartId = 0;
            _doorPortalCount = 0;
            ModelInstance inst = Read.GetRoomModelInstance(name);
            if (_models.Count == 0)
            {
                _models.Add(inst);
                _scene.LoadModel(inst.Model, isRoom: true);
                inst.SetAnimation(0);
            }
            else
            {
                // todo?: unload collision, etc.
                _unloadModel = _models[0].Model;
                if (_unloadModel == inst.Model)
                {
                    _unloadModel = null;
                }
                _models[0] = inst;
            }
            inst.Model.FilterNodes(layerMask);
            if (meta.Name == "UNIT2_C6") // Tetra Vista
            {
                // manually disable a decal that isn't rendered in-game because it's not on a surface
                Nodes[46].Enabled = false;
            }
            else if (meta.Name == "UNIT1_RM4" || meta.Name == "MP3 PROVING GROUND") // Combat Hall
            {
                // depending on active partial rooms, either of these may be drawn,
                // but we have a rendering issue when both are, while the game looks the same either way
                _nodePairs.Add(Nodes[16], Nodes[26]); // after drawing skyLayer0, don't draw skyLayer3
                _nodePairs.Add(Nodes[25], Nodes[17]); // ...and vice versa
                _nodePairs.Add(Nodes[17], Nodes[25]); // after drawing skyLayer01, don't draw skyLayer04
                _nodePairs.Add(Nodes[26], Nodes[16]); // ...and vice versa
            }
            else if (meta.Name == "UNIT3_C2") // Cortex CPU
            {
                // hide a wall that mysteriously isn't visible when it renders in front of the morph camera
                _morphCameraExcludeNodes.Add(Nodes[16]);
            }
            _meta = meta;
            _nodeData = nodeData;
            if (nodeData != null && _models.Count < 2)
            {
                // using cached instance messes with placeholders since the room entity doesn't update its instances normally
                _models.Add(Read.GetModelInstance("pick_wpn_missile", noCache: true));
            }
            Model model = inst.Model;
            // portals are already filtered by layer mask
            _portals.AddRange(collision.Info.Portals);
            if (_portals.Count > 0)
            {
                IEnumerable<string> parts = _portals.Select(p => p.NodeName1).Concat(_portals.Select(p => p.NodeName2)).Distinct();
                for (int i = 0; i < inst.Model.Nodes.Count; i++)
                {
                    Node node = inst.Model.Nodes[i];
                    if (parts.Contains(node.Name))
                    {
                        node.RoomPartId = _nextRoomPartId++;
                        _portalSides.Add(new List<(Portal, bool)>());
                    }
                }
                for (int i = 0; i < _portals.Count; i++)
                {
                    Portal portal = _portals[i];
                    for (int j = 0; j < model.Nodes.Count; j++)
                    {
                        Node node = model.Nodes[j];
                        if (node.Name == portal.NodeName1)
                        {
                            Debug.Assert(node.RoomPartId >= 0);
                            Debug.Assert(node.ChildIndex != -1);
                            portal.NodeRef1 = new NodeRef(node.RoomPartId, node.ChildIndex, modelIndex: 0);
                            _portalSides[node.RoomPartId].Add((portal, false));
                        }
                        if (node.Name == portal.NodeName2)
                        {
                            Debug.Assert(node.RoomPartId >= 0);
                            Debug.Assert(node.ChildIndex != -1);
                            portal.NodeRef2 = new NodeRef(node.RoomPartId, node.ChildIndex, modelIndex: 0);
                            _portalSides[node.RoomPartId].Add((portal, true));
                        }
                    }
                }
                int pmagCount = 0;
                for (int i = 0; i < _portals.Count; i++)
                {
                    Portal portal = _portals[i];
                    if (!portal.Name.StartsWith("pmag"))
                    {
                        continue;
                    }
                    pmagCount++;
                    for (int j = 0; j < model.Nodes.Count; j++)
                    {
                        if (model.Nodes[j].Name == $"geo{portal.Name[1..]}")
                        {
                            _forceFields.Add(new PortalNodeRef(portal, j));
                            break;
                        }
                    }
                }
                // biodefense chamber 04 and 07 don't have the red portal geometry nodes
                Debug.Assert(_forceFields.Count == pmagCount
                    || model.Name == "biodefense chamber 04" || model.Name == "biodefense chamber 07");
            }
            else if (meta.RoomNodeName != null
                && model.Nodes.TryFind(n => n.Name == meta.RoomNodeName && n.ChildIndex != -1, out Node? roomNode))
            {
                roomNode.RoomPartId = _nextRoomPartId;
                _nextRoomPartId++;
            }
            else
            {
                foreach (Node node in model.Nodes)
                {
                    if (node.Name.StartsWith("rm"))
                    {
                        node.RoomPartId = _nextRoomPartId;
                        _nextRoomPartId++;
                        break;
                    }
                }
            }
            Debug.Assert(model.Nodes.Any(n => n.RoomPartId >= 0));
            collision.Translation = Vector3.Zero;
            if (_roomCollision.Count == 0)
            {
                _roomCollision.Add(collision);
            }
            else
            {
                _roomCollision[0] = collision;
            }
            RoomId = roomId;
            _scene.RoomId = roomId;
        }

        public Portal? GetPortalByName(string name)
        {
            for (int i = 0; i < _portals.Count; i++)
            {
                Portal portal = _portals[i];
                if (portal.Name == name)
                {
                    return portal;
                }
            }
            return null;
        }

        private NodeRef AddDoorPortal(DoorEntity door)
        {
            // workaround for unintended modes
            if (_scene.GameMode != GameMode.SinglePlayer)
            {
                return NodeRef.None;
            }
            _doorPortalCount++;
            string roomNodeName = "";
            int roomPartId = -1;
            int roomNodeIndex = -1;
            IReadOnlyList<Node> roomNodes = _models[0].Model.Nodes;
            for (int j = 0; j < roomNodes.Count; j++)
            {
                Node node = roomNodes[j];
                if (node.ChildIndex == door.NodeRef.NodeIndex && node.RoomPartId == door.NodeRef.PartIndex)
                {
                    roomNodeName = node.Name;
                    roomPartId = node.RoomPartId;
                    roomNodeIndex = node.ChildIndex;
                }
            }
            if (roomPartId == -1)
            {
                throw new ProgramException("Connector did not match room part node.");
            }
            RoomMetadata? meta = Metadata.GetRoomById((int)door.Data.ConnectorId);
            Debug.Assert(meta != null);
            ModelInstance conInst = Read.GetRoomModelInstance(meta.Name); // cached
            IReadOnlyList<Node> conNodes = conInst.Model.Nodes;
            for (int j = 0; j < conNodes.Count; j++)
            {
                Node node = conNodes[j];
                if (node.Name.StartsWith("rm"))
                {
                    node.RoomPartId = _nextRoomPartId++;
                    var sides = new List<(Portal, bool)>();
                    Portal portal = door.SetUpPort(roomNodeName, node.Name);
                    portal.NodeRef1 = new NodeRef(roomPartId, roomNodeIndex, modelIndex: 0);
                    portal.NodeRef2 = new NodeRef(node.RoomPartId, node.ChildIndex, modelIndex: _doorPortalCount);
                    if (_portalSides.Count == 0)
                    {
                        Debug.Assert(roomPartId == 0);
                        _portalSides.Add(new List<(Portal, bool)>());
                    }
                    _portalSides[roomPartId].Add((portal, false));
                    sides.Add((portal, true));
                    _portalSides.Add(sides);
                    _portals.Add(portal);
                    return portal.NodeRef2;
                }
            }
            return NodeRef.None;
        }

        private static readonly IReadOnlyList<Vector3> _connectorSizes = new Vector3[27]
        {
            new Vector3(10, 0, 0),
            new Vector3(10, 0, 0),
            new Vector3(0, 0, 10),
            new Vector3(0, 0, 10),
            new Vector3(10, 0, 0),
            new Vector3(10, 0, 0),
            new Vector3(0, 0, 10),
            new Vector3(0, 0, 10),
            new Vector3(Fixed.ToFloat(0xA60F), 0, 0),
            new Vector3(Fixed.ToFloat(0xA60F), 0, 0),
            new Vector3(0, 0, Fixed.ToFloat(0xA60F)),
            new Vector3(0, 0, Fixed.ToFloat(0xA60F)),
            new Vector3(10, 0, 0),
            new Vector3(10, 0, 0),
            new Vector3(0, 0, 10),
            new Vector3(0, 0, 10),
            new Vector3(10, 0, 0),
            new Vector3(10, 0, 0),
            new Vector3(0, 0, 10),
            new Vector3(0, 0, 10),
            new Vector3(0, Fixed.ToFloat(0x24B9), Fixed.ToFloat(0x16A77)),
            new Vector3(0, Fixed.ToFloat(-7659), Fixed.ToFloat(0x16A76)),
            new Vector3(10, 0, 0),
            new Vector3(10, 0, 0),
            new Vector3(0, 0, 20),
            new Vector3(0, 0, 10),
            new Vector3(0, 0, 10)
        };

        public void AddConnector(DoorEntity door)
        {
            int connectorId = (int)door.Data.ConnectorId;
            Debug.Assert(connectorId >= 0 && connectorId < _connectorSizes.Count);
            Vector3 size = _connectorSizes[connectorId];
            Vector3 doorFacing = door.FacingVector;
            if (doorFacing.X > Fixed.ToFloat(2896) || doorFacing.Z > Fixed.ToFloat(2896))
            {
                size *= -1;
            }
            RoomMetadata? meta = Metadata.GetRoomById(connectorId);
            Debug.Assert(meta != null);
            ModelInstance conInst = Read.GetRoomModelInstance(meta.Name);
            _scene.LoadModel(conInst.Model);
            _connectorModels.Add(conInst);
            CollisionInstance collision = Collision.GetCollision(meta, roomLayerMask: -1);
            collision.Translation = door.Position + size / 2;
            _roomCollision.Add(collision);
            conInst.Active = false;
            collision.Active = false;
            if (!GameState.InRoomTransition)
            {
                // hack -- keep track of which connectors belong to the current room
                conInst.NodeAnimIgnoreRoot = true;
            }
            door.ConnectorModel = conInst;
            door.ConnectorCollision = collision;
            // todo?: update visited connectors
            var header = new EntityDataHeader((ushort)EntityType.Door, entityId: -1,
                door.Position + size, door.UpVector, -doorFacing);
            var data = new DoorEntityData(header, nodeName: null, door.Data.PaletteId, door.Data.DoorType,
                connectorId: 255, targetLayerId: 0, locked: 0, outConnectorId: 255,
                outLoaderId: door.Data.OutLoaderId, entityFilename: null, roomName: null);
            IReadOnlyList<Node> nodes = conInst.Model.Nodes;
            string nodeName = "rmMain";
            for (int i = 0; i < nodes.Count; i++)
            {
                Node node = nodes[i];
                if (node.Name.StartsWith("rm"))
                {
                    nodeName = node.Name;
                    break;
                }
            }
            int layerId = door.Data.TargetLayerId == 255 ? -1 : door.Data.TargetLayerId;
            var newDoor = new DoorEntity(data, nodeName, _scene, door.TargetRoomId, layerId);
            _scene.AddEntity(newDoor);
            newDoor.ConnectorInactive = true;
            door.LoaderDoor = newDoor;
            newDoor.ConnectorDoor = door;
            if (!GameState.InRoomTransition)
            {
                newDoor.NodeRef = AddDoorPortal(door);
            }
        }

        public void ActivateConnector(DoorEntity door)
        {
            Debug.Assert(door.ConnectorModel != null);
            Debug.Assert(door.ConnectorCollision != null);
            for (int i = 0; i < _connectorModels.Count; i++)
            {
                ModelInstance conInst = _connectorModels[i];
                CollisionInstance conCol = _roomCollision[i + 1];
                conInst.Active = false;
                conCol.Active = false;
            }
            door.ConnectorModel.Active = true;
            door.ConnectorCollision.Active = true;
            Debug.Assert(door.LoaderDoor != null);
            for (int i = 0; i < _scene.Entities.Count; i++)
            {
                EntityBase entity = _scene.Entities[i];
                if (entity.Type == EntityType.Door)
                {
                    var other = (DoorEntity)entity;
                    if (other.LoaderDoor != null)
                    {
                        other.LoaderDoor.ConnectorInactive = true;
                    }
                }
            }
            door.LoaderDoor.ConnectorInactive = false;
        }

        public void UpdateTransition()
        {
            if (GameState.TransitionState == TransitionState.Start)
            {
                StartTransition(fromDoor: true);
            }
            else if (GameState.TransitionState == TransitionState.Process)
            {
                _scene.InitLoadedEntity(count: 1); // todo: revisit this count?
            }
            else if (GameState.TransitionState == TransitionState.End)
            {
                EndTransition();
            }
        }

        private static readonly IReadOnlyList<bool> _keepEntities = new bool[27]
        {
            false, false, false, false, false, false, false, false, false, false, false, false, false,
            false, false, false, false, false, false, false, false, true, true, false, true, true, true
        };

        public DoorEntity? LoaderDoor { get; set; }
        public int LoadEntityId { get; set; } = -1;

        public void LoadRoom(bool resume)
        {
            PlayerEntity? player = PlayerEntity.Main;
            player.StopAllSfx();
            Hunter hunter = player.Hunter;
            int recolor = player.Recolor;
            StartTransition(fromDoor: false, resume);
            if (!resume)
            {
                PlayerEntity.Reset();
                PlayerEntity.Construct(_scene);
                player = PlayerEntity.Create(hunter, recolor);
                Debug.Assert(player != null);
                // todo: revisit flags
                player.LoadFlags |= LoadFlags.SlotActive;
                player.LoadFlags |= LoadFlags.Active;
                player.LoadFlags |= LoadFlags.Initial;
                PlayerEntity.PlayerCount++;
            }
            ProcessTransition(CancellationToken.None);
            EndTransition();
            if (!resume)
            {
                _scene.InsertEntity(player);
                player.Initialize();
                _scene.InitEntity(player);
                _scene.InitEntity(player.Halfturret);
            }
            FadeType fadeType = _scene.FadeType == FadeType.FadeOutWhite ? FadeType.FadeInWhite : FadeType.FadeInBlack;
            float length = 10 / 30f;
            if (resume)
            {
                length = 5 / 30f;
            }
            _scene.SetFade(fadeType, length, overwrite: true);
        }

        private void StartTransition(bool fromDoor, bool resume = false)
        {
            Debug.Assert(GameState.TransitionRoomId != -1);
            GameState.TransitionState = TransitionState.Process;
            // mustodo: update music
            for (int i = 0; i < _scene.Entities.Count; i++)
            {
                EntityBase entity = _scene.Entities[i];
                if (entity.Type == EntityType.Room || entity.Type == EntityType.Player && resume)
                {
                    continue;
                }
                if (LoaderDoor != null && entity.Type == EntityType.Door)
                {
                    var door = (DoorEntity)entity;
                    if (door == LoaderDoor || door.LoaderDoor == LoaderDoor)
                    {
                        _scene.RemoveEntityFromMap(door);
                    }
                    else
                    {
                        _scene.RemoveEntity(door);
                        door.Destroy();
                        i--;
                    }
                }
                else if (LoaderDoor != null && _keepEntities[(int)entity.Type])
                {
                    // todo: MP1P
                    if (entity.Type == EntityType.Player && entity != PlayerEntity.Main
                        || entity.Type == EntityType.Halfturret && entity != PlayerEntity.Main.Halfturret)
                    {
                        _scene.RemoveEntity(entity);
                        entity.Destroy();
                        i--;
                    }
                    else if (entity.Type == EntityType.BeamProjectile)
                    {
                        var beam = (BeamProjectileEntity)entity;
                        if (beam.Owner != PlayerEntity.Main)
                        {
                            _scene.RemoveEntity(beam);
                            beam.Destroy();
                            i--;
                        }
                    }
                }
                else
                {
                    _scene.RemoveEntity(entity);
                    entity.Destroy();
                    i--;
                }
            }
            CamSeqEntity.Current = null;
            CameraSequence.Current = null;
            _scene.ClearMessageQueue();
            // todo?: unload more stuff
            if (GameState.EscapeTimer != -1 && GameState.EscapeState != EscapeState.Escape)
            {
                GameState.ResetEscapeState(updateSounds: false);
            }
            for (int i = 0; i < PlayerEntity.Players.Count; i++)
            {
                PlayerEntity player = PlayerEntity.Players[i];
                player.ResetReferences();
            }
            _scene.AreaId = Metadata.GetAreaInfo(GameState.TransitionRoomId);
            if (fromDoor)
            {
                Task.Run(() => ProcessTransition(_cts.Token), _cts.Token);
            }
        }

        private readonly CancellationTokenSource _cts = new CancellationTokenSource();

        public void CancelTransition()
        {
            _cts.Cancel();
        }

        private void ProcessTransition(CancellationToken token)
        {
            Debug.Assert(GameState.TransitionRoomId != -1);
            RoomMetadata? roomMeta = Metadata.GetRoomById(GameState.TransitionRoomId);
            Debug.Assert(roomMeta != null);
            int entityLayer = -1;
            if (LoaderDoor != null)
            {
                // after the game creates a connector door, it overwrites the pointer to its init data struct
                // so that it points to the original door's. when door.data.targetLayerId is accessed here, it points
                // to the original door's value. we use a separate field instead, and so do not access the struct.
                entityLayer = LoaderDoor.TargetLayerId;
            }
            else
            {
                Rng.SetRng2(Rng.Rng2StartValue);
            }
            (_, IReadOnlyList<EntityBase> entities) = SceneSetup.SetUpRoom(_scene.GameMode, playerCount: 0,
                BossFlags.Unspecified, nodeLayerMask: 0, entityLayer, roomMeta, room: this, _scene, isRoomTransition: true);
            if (token.IsCancellationRequested)
            {
                return;
            }
            SceneSetup.InitHunterSpawns(_scene, entities, initialize: true); // see: "probably revisit this"
            if (token.IsCancellationRequested)
            {
                return;
            }
            for (int i = 0; i < entities.Count; i++)
            {
                EntityBase entity = entities[i];
                entity.Initialized = false;
                _scene.InsertEntity(entity);
                _scene.LoadedEntities.Enqueue(entity);
                if (token.IsCancellationRequested)
                {
                    return;
                }
            }
            if (LoaderDoor == null)
            {
                _scene.InitLoadedEntity(count: -1);
            }
            else
            {
                while (!_scene.LoadedEntities.IsEmpty)
                {
                    Thread.Sleep(10);
                    if (token.IsCancellationRequested)
                    {
                        return;
                    }
                }
            }
            for (int i = 0; i < _scene.Entities.Count; i++)
            {
                EntityBase entity = _scene.Entities[i];
                if (entity.Type != EntityType.Door)
                {
                    continue;
                }
                var door = (DoorEntity)entity;
                if (door.Data.ConnectorId == 255 || door.Portal != null)
                {
                    continue;
                }
                Debug.Assert(door.LoaderDoor != null);
                door.LoaderDoor.NodeRef = AddDoorPortal(door);
                if (token.IsCancellationRequested)
                {
                    return;
                }
            }
            GameState.TransitionState = TransitionState.End;
        }

        private Model? _unloadModel = null;

        private void EndTransition()
        {
            RoomMetadata? roomMeta = Metadata.GetRoomById(GameState.TransitionRoomId);
            Debug.Assert(roomMeta != null);
            ModelInstance inst = _models[0];
            _scene.LoadModel(inst.Model, isRoom: true);
            inst.SetAnimation(0);
            _scene.SetRoomValues(roomMeta);
            for (int i = 0; i < _connectorModels.Count; i++)
            {
                ModelInstance conInst = _connectorModels[i];
                CollisionInstance conCol = _roomCollision[i + 1];
                if (conInst.NodeAnimIgnoreRoot)
                {
                    _connectorModels.RemoveAt(i);
                    _roomCollision.RemoveAt(i + 1);
                    i--;
                }
                else
                {
                    conInst.NodeAnimIgnoreRoot = true;
                }
            }
            if (_roomCollision.Count > 0)
            {
                _roomCollision[0].Active = true;
            }
            Vector3 offset = Vector3.Zero;
            DoorEntity? prevConnector = null;
            DoorEntity? newLoader = null;
            NodeRef nodeRef = NodeRef.None;
            for (int i = 0; i < _scene.Entities.Count; i++)
            {
                EntityBase entity = _scene.Entities[i];
                entity.Initialized = true;
                if (LoaderDoor != null && entity.Type == EntityType.Door)
                {
                    var door = (DoorEntity)entity;
                    if (door == LoaderDoor || door.LoaderDoor == LoaderDoor)
                    {
                        if (door.LoaderDoor == LoaderDoor)
                        {
                            prevConnector = door;
                        }
                        _scene.RemoveEntity(door);
                        door.Destroy();
                        i--;
                    }
                    else if (door.Data.OutConnectorId == LoaderDoor.Data.OutLoaderId)
                    {
                        // new connector replacing the loader
                        Debug.Assert(door.Portal != null);
                        door.Flags |= DoorFlags.ShotOpen;
                        door.Flags &= ~DoorFlags.Locked;
                        door.SetAnimationFrame(LoaderDoor.GetAnimationFrame());
                        ActivateConnector(door);
                        offset = door.Position - LoaderDoor.Position;
                        nodeRef = door.Portal.NodeRef2;
                        Debug.Assert(door.LoaderDoor != null);
                        newLoader = door.LoaderDoor;
                        prevConnector ??= LoaderDoor.ConnectorDoor;
                        Debug.Assert(prevConnector != null);
                        // new loader replacing the connector
                        newLoader.SetAnimationFrame(prevConnector.GetAnimationFrame());
                        if (prevConnector.Flags.TestFlag(DoorFlags.ShotOpen) &&
                            !newLoader.Flags.TestFlag(DoorFlags.Locked))
                        {
                            newLoader.Flags |= DoorFlags.ShotOpen;
                        }
                    }
                }
            }
            if (LoaderDoor != null)
            {
                Debug.Assert(nodeRef != NodeRef.None);
                for (int i = 0; i < _scene.Entities.Count; i++)
                {
                    EntityBase entity = _scene.Entities[i];
                    if (entity.Type == EntityType.Player)
                    {
                        var player = (PlayerEntity)entity;
                        player.Reposition(offset, nodeRef);
                    }
                    else if (entity.Type == EntityType.Bomb)
                    {
                        var bomb = (BombEntity)entity;
                        bomb.Reposition(offset);
                    }
                    else if (entity.Type == EntityType.BeamEffect)
                    {
                        var beamEffect = (BeamEffectEntity)entity;
                        beamEffect.Reposition(offset);
                    }
                }
            }
<<<<<<< HEAD
            // todo: determine whether to play movie (that is, spawn boss), update bot AI
            // todo: always fade out and do room loading logic as if the movie had just played
            // (whether or not it has played, depending on whether the movie files were converted via script/ffmpeg)
=======
            // todo: update bot AI
            if (newLoader?.ConnectorDoor != null)
            {
                DoorEntity targetDoor = newLoader.ConnectorDoor;
                for (int i = 0; i < _scene.Entities.Count; i++)
                {
                    EntityBase entity = _scene.Entities[i];
                    if (entity.Type != EntityType.EnemySpawn)
                    {
                        continue;
                    }
                    var spawner = (EnemySpawnEntity)entity;
                    if (spawner.Data.EnemyType != EnemyType.Cretaphid && spawner.Data.EnemyType != EnemyType.Slench)
                    {
                        continue;
                    }
                    if (GameState.StorySave.GetRoomState(_scene.RoomId, spawner.Id) != 0)
                    {
                        // todo: play movie and defer repositioning
                        _scene.SetFade(FadeType.FadeInBlack, 5 / 30f, overwrite: true);
                        Vector3 newPosition = (targetDoor.Position + targetDoor.FacingVector * 0.75f)
                            .AddY(Fixed.ToFloat(-PlayerEntity.Main.Values.MinPickupHeight));
                        NodeRef newNodeRef = GetNodeRefByName("rmMain");
                        PlayerEntity.Main.Reposition(newPosition, targetDoor.FacingVector, newNodeRef);
                    }
                    break;
                }
            }
>>>>>>> 259528af
            if (GameState.GetAreaState(_scene.AreaId) == AreaState.Clear && PlayerEntity.PlayerCount > 1)
            {
                for (int i = 0; i < _scene.Entities.Count; i++)
                {
                    EntityBase entity = _scene.Entities[i];
                    if (entity.Type != EntityType.Door)
                    {
                        continue;
                    }
                    var door = (DoorEntity)entity;
                    if (door.Id != -1 && door.Data.ConnectorId != 255)
                    {
                        if (door.LoaderDoor != null && door.LoaderDoor == newLoader)
                        {
                            door = door.LoaderDoor;
                        }
                        door.Lock(updateState: false);
                        door.Flags |= DoorFlags.ShowLock;
                    }
                }
            }
            GameState.StorySave.SetVisitedRoom(RoomId);
            if (_unloadModel != null)
            {
                _scene.UnloadModel(_unloadModel);
            }
            _unloadModel = null;
            LoaderDoor = null;
            GC.Collect(generation: 2, GCCollectionMode.Forced, blocking: false, compacting: true);
            GameState.TransitionState = TransitionState.None;
            GameState.TransitionRoomId = -1;
        }

        protected override void GetCollisionDrawInfo()
        {
            for (int i = 0; i < _roomCollision.Count; i++)
            {
                CollisionInstance inst = _roomCollision[i];
                CollisionInfo info = inst.Info;
                info.GetDrawInfo(info.Points, inst.Translation, Type, _scene);
            }
        }

        private const int _roomPartMax = 32;

        private readonly bool[] _activeRoomParts = new bool[_roomPartMax];
        private readonly bool[] _audibleRoomParts = new bool[_roomPartMax];

        private int _visNodeRefRecursionDepth = 0;
        private int _audNodeRefRecursionDepth = 0;

        private RoomPartVisInfo? _partVisInfoHead = null;
        private readonly RoomPartVisInfo[] _partVisInfo = new RoomPartVisInfo[_roomPartMax];

        private RoomPartVisInfo GetPartVisInfo(NodeRef nodeRef)
        {
            RoomPartVisInfo visInfo = _partVisInfo[nodeRef.PartIndex];
            if (!_activeRoomParts[nodeRef.PartIndex])
            {
                visInfo.NodeRef = nodeRef;
                visInfo.ViewMinX = 1;
                visInfo.ViewMaxX = 0;
                visInfo.ViewMinY = 1;
                visInfo.ViewMaxY = 0;
                visInfo.Next = _partVisInfoHead;
                _partVisInfoHead = visInfo;
            }
            return visInfo;
        }

        private int _roomFrustumIndex = 0;
        private readonly RoomFrustumItem[] _roomFrustumItems = new RoomFrustumItem[_roomPartMax];
        private readonly RoomFrustumItem?[] _roomFrustumLinks = new RoomFrustumItem[_roomPartMax];

        private RoomFrustumItem GetRoomFrustumItem()
        {
            Debug.Assert(_roomFrustumIndex != _roomPartMax);
            return _roomFrustumItems[_roomFrustumIndex];
        }

        private void ClearRoomPartState()
        {
            for (int i = 0; i < _roomPartMax; i++)
            {
                _activeRoomParts[i] = false;
                _roomFrustumLinks[i] = null;
                _audibleRoomParts[i] = false;
            }
            _visNodeRefRecursionDepth = 0;
            _audNodeRefRecursionDepth = 0;
            _roomFrustumIndex = 0;
            _partVisInfoHead = null;
        }

        private void UpdateRoomParts()
        {
            NodeRef curNodeRef = PlayerEntity.Main.CameraInfo.NodeRef;
            if (_scene.CameraMode != CameraMode.Player || curNodeRef.PartIndex == -1)
            {
                return;
            }
            Debug.Assert(curNodeRef.NodeIndex != -1);
            RoomPartVisInfo curVisInfo = GetPartVisInfo(curNodeRef);
            curVisInfo.ViewMinX = 0;
            curVisInfo.ViewMaxX = 1;
            curVisInfo.ViewMinY = 0;
            curVisInfo.ViewMaxY = 1;
            _activeRoomParts[curNodeRef.PartIndex] = true;
            RoomFrustumItem curRoomFrustum = GetRoomFrustumItem();
            _roomFrustumIndex++;
            curRoomFrustum.Info.Count = _scene.FrustumInfo.Count; // always 5
            curRoomFrustum.Info.Index = _scene.FrustumInfo.Index; // always 1
            for (int i = 0; i < curRoomFrustum.Info.Planes.Length; i++)
            {
                curRoomFrustum.Info.Planes[i] = _scene.FrustumInfo.Planes[i];
            }
            curRoomFrustum.NodeRef = curNodeRef;
            RoomFrustumItem? link = _roomFrustumLinks[curNodeRef.PartIndex];
            curRoomFrustum.Next = link;
            _roomFrustumLinks[curNodeRef.PartIndex] = curRoomFrustum;
            FindVisibleRoomParts(curRoomFrustum, curNodeRef);
            FindAudibleRoomParts(curNodeRef, curNodeRef);
        }

        private static readonly Vector3[] _startPointList = new Vector3[14];
        private static readonly Vector3[] _destPointList = new Vector3[14];

        private void FindVisibleRoomParts(RoomFrustumItem frustumItem, NodeRef mainNodeRef)
        {
            bool otherSide = false;
            for (int i = 0; i < _portals.Count; i++)
            {
                Portal portal = _portals[i];
                if (!portal.Active)
                {
                    continue;
                }
                if (portal.NodeRef1 == frustumItem.NodeRef)
                {
                    otherSide = false;
                }
                else if (portal.NodeRef2 == frustumItem.NodeRef)
                {
                    otherSide = true;
                }
                else
                {
                    continue;
                }
                Debug.Assert(portal.NodeRef1 != NodeRef.None);
                Debug.Assert(portal.NodeRef2 != NodeRef.None);
                Debug.Assert(portal.NodeRef1 != portal.NodeRef2);
                float minX = 1;
                float maxX = 0;
                float minY = 1;
                float maxY = 0;
                float dist = GetDistanceToPortal(_scene.CameraPosition, portal.Plane, otherSide);
                if (dist < 0)
                {
                    continue;
                }
                // todo?: link this portal into the draw list
                if (portal.IsForceField && GetPortalAlpha(portal.Position, _scene.CameraPosition) == 1)
                {
                    continue;
                }
                bool adjacent = false;
                if (dist < 0.5f)
                {
                    adjacent = true;
                    for (int j = 0; j < portal.Planes.Count; j++)
                    {
                        Vector4 plane = portal.Planes[j];
                        if (Vector3.Dot(_scene.CameraPosition, plane.Xyz) - plane.W < Fixed.ToFloat(-4224))
                        {
                            adjacent = false;
                            break;
                        }
                    }
                }
                int v28;
                RoomFrustumItem nextFrustumItem = GetRoomFrustumItem();
                if (adjacent)
                {
                    // even if facing away, we're close enough to the portal that should consider its part visible
                    minX = 0;
                    maxX = 1;
                    minY = 0;
                    maxY = 1;
                    v28 = 4;
                    nextFrustumItem.Info.Index = frustumItem.Info.Index;
                    nextFrustumItem.Info.Count = frustumItem.Info.Count;
                    for (int j = 0; j < frustumItem.Info.Count; j++)
                    {
                        nextFrustumItem.Info.Planes[j] = frustumItem.Info.Planes[j];
                    }
                }
                else
                {
                    for (int j = 0; j < portal.Points.Count; j++)
                    {
                        _startPointList[j] = portal.Points[j];
                    }
                    v28 = Func21180A8(frustumItem.Info, _startPointList, portal.Points.Count, _destPointList);
                    if (v28 >= 3)
                    {
                        Debug.Assert(frustumItem.Info.Index + v28 <= 10);
                        // not entirely sure what it means for the index to be 0 or not
                        // --> basically we've got an "current count" (index) and a "new count" after adding v28?
                        // --> so not really the same usage as with the main frustum?
                        int index = frustumItem.Info.Index;
                        nextFrustumItem.Info.Index = index;
                        for (int j = 0; j < frustumItem.Info.Index; j++)
                        {
                            nextFrustumItem.Info.Planes[j] = frustumItem.Info.Planes[j];
                        }
                        // todo: names/purposes
                        nextFrustumItem.Info.Count = index;
                        for (int j = 0; j < v28; j++)
                        {
                            Vector3 point1 = _destPointList[j];
                            Vector3 point2 = _destPointList[j == v28 - 1 ? 0 : j + 1];
                            if (MathF.Abs(point1.X - point2.X) >= 1 / 4096f || MathF.Abs(point1.Y - point2.Y) >= 1 / 4096f
                                || MathF.Abs(point1.Z - point2.Z) >= 1 / 4096f)
                            {
                                Vector3 normal;
                                Vector3 vec1 = point1 - _scene.CameraPosition;
                                Vector3 vec2 = point2 - _scene.CameraPosition;
                                if (otherSide)
                                {
                                    normal = Vector3.Cross(vec1, vec2).Normalized();
                                }
                                else
                                {
                                    normal = Vector3.Cross(vec2, vec1).Normalized();
                                }
                                var plane = new Vector4(normal, Vector3.Dot(normal, _scene.CameraPosition));
                                nextFrustumItem.Info.Planes[index + j] = Scene.SetBoundsIndices(plane);
                                Vector3 destPoint = _startPointList[j];
                                if (Func2117F84(point1, ref destPoint) >= 0)
                                {
                                    minX = MathF.Min(minX, destPoint.X);
                                    maxX = MathF.Max(maxX, destPoint.X);
                                    minY = MathF.Min(minY, destPoint.Y);
                                    maxY = MathF.Max(maxY, destPoint.Y);
                                }
                                nextFrustumItem.Info.Count++;
                            }
                        }
                    }
                }
                if (v28 >= 3)
                {
                    minX = MathF.Max(minX, 0);
                    maxX = MathF.Min(maxX, 1);
                    minY = MathF.Max(minY, 0);
                    maxY = MathF.Min(maxY, 1);
                    // todo?: base these values on the aspect ratio or something?
                    if (minX < maxX - 1 / 800f && minY < maxY - 1 / 600f)
                    {
                        // todo?: link this portal into the draw list
                        NodeRef nextNodeRef = otherSide ? portal.NodeRef1 : portal.NodeRef2;
                        // todo: couldn't we bail a lot earlier for either condition?
                        if (nextNodeRef.PartIndex == mainNodeRef.PartIndex || _visNodeRefRecursionDepth < 6)
                        {
                            _visNodeRefRecursionDepth++;
                            RoomPartVisInfo nextVisInfo = GetPartVisInfo(nextNodeRef);
                            nextVisInfo.ViewMinX = MathF.Min(nextVisInfo.ViewMinX, minX);
                            nextVisInfo.ViewMaxX = MathF.Max(nextVisInfo.ViewMaxX, maxX);
                            nextVisInfo.ViewMinY = MathF.Min(nextVisInfo.ViewMinY, minY);
                            nextVisInfo.ViewMaxY = MathF.Max(nextVisInfo.ViewMaxY, maxY);
                            _activeRoomParts[nextNodeRef.PartIndex] = true;
                            _roomFrustumIndex++;
                            nextFrustumItem.NodeRef = nextNodeRef;
                            RoomFrustumItem? link = _roomFrustumLinks[nextNodeRef.PartIndex];
                            nextFrustumItem.Next = link;
                            _roomFrustumLinks[nextNodeRef.PartIndex] = nextFrustumItem;
                            FindVisibleRoomParts(nextFrustumItem, mainNodeRef);
                            _visNodeRefRecursionDepth--;
                        }
                    }
                }
            }
        }

        // todo: name/purpose
        private float Func2117F84(Vector3 point, ref Vector3 dest)
        {
            Matrix4 matrix = _scene.ViewMatrix * _scene.PerspectiveMatrix; // todo: no need to do this multiple times
            float v4 = point.X * matrix.Row0.W + point.Y * matrix.Row1.W + point.Z * matrix.Row2.W + matrix.Row3.W;
            if (v4 <= 0)
            {
                return v4;
            }
            dest = Matrix.Vec3MultMtx4(point, matrix);
            dest.X = (dest.X * 400 / v4 + 400) / 800;
            dest.Y = (dest.Y * 300 / v4 + 300) / 600;
            dest.Z /= v4;
            return 1 / v4;
        }

        // todo: name/purpose
        private int Func21180A8(FrustumInfo frustumInfo, Vector3[] pointList, int pointCount, Vector3[] destList)
        {
            Debug.Assert(frustumInfo.Count > 0);
            var temp1 = new Vector3[14];
            var temp2 = new Vector3[14];
            for (int i = 0; i < frustumInfo.Count; i++)
            {
                // first iteration: pointList is the list of points from the portal
                // next iterations: pointList is the list we built in temp1/temp2 in the last iteration
                int newPointCount = 0;
                Vector3[] newList;
                if (i == frustumInfo.Count - 1)
                {
                    newList = destList;
                }
                else
                {
                    newList = i % 2 == 0 ? temp1 : temp2;
                }
                Vector4 plane = frustumInfo.Planes[i].Plane;
                float dist1 = Vector3.Dot(pointList[0], plane.Xyz) - plane.W;
                bool v5 = dist1 >= 0;
                Debug.Assert(pointCount > 0);
                for (int j = 0; j < pointCount; j++)
                {
                    // each iteration, dist1 is the distance from point1 to the frustum plane,
                    // and dist2 is the distance from point2 to the portal, as we test successive edges
                    Vector3 point1 = pointList[j];
                    Vector3 point2 = pointList[j == pointCount - 1 ? 0 : j + 1];
                    if (v5)
                    {
                        newList[newPointCount++] = point1;
                    }
                    float dist2 = Vector3.Dot(point2, plane.Xyz) - plane.W;
                    bool v6 = dist2 >= 0;
                    if (v5 != v6)
                    {
                        float div = -dist1 / (dist2 - dist1);
                        newList[newPointCount++] = point1 + (point2 - point1) * div;
                    }
                    dist1 = dist2;
                    v5 = v6;
                }
                if (newPointCount == 0)
                {
                    return 0;
                }
                pointList = newList;
                pointCount = newPointCount;
            }
            return pointCount;
        }

        private float GetDistanceToPortal(Vector3 pos, Vector4 plane, bool otherSide)
        {
            float dist = Vector3.Dot(pos, plane.Xyz) - plane.W;
            if (otherSide)
            {
                dist *= -1;
            }
            return dist;
        }

        private void FindAudibleRoomParts(NodeRef nodeRef, NodeRef mainNodeRef)
        {
            _audibleRoomParts[nodeRef.PartIndex] = true;
            bool otherSide = false;
            for (int i = 0; i < _portals.Count; i++)
            {
                Portal portal = _portals[i];
                if (!portal.Active)
                {
                    continue;
                }
                if (portal.NodeRef1 == nodeRef)
                {
                    otherSide = false;
                }
                else if (portal.NodeRef2 == nodeRef)
                {
                    otherSide = true;
                }
                else
                {
                    continue;
                }
                if (portal.IsForceField && GetPortalAlpha(portal.Position, _scene.CameraPosition) == 1)
                {
                    continue;
                }
                Debug.Assert(portal.NodeRef1 != NodeRef.None);
                Debug.Assert(portal.NodeRef2 != NodeRef.None);
                Debug.Assert(portal.NodeRef1 != portal.NodeRef2);
                float dist = GetDistanceToPortal(_scene.CameraPosition, portal.Plane, otherSide);
                if (dist > Fixed.ToFloat(100000) || dist < Fixed.ToFloat(-100000))
                {
                    continue;
                }
                NodeRef nextNodeRef = otherSide ? portal.NodeRef1 : portal.NodeRef2;
                if (nextNodeRef.PartIndex == mainNodeRef.PartIndex || _audNodeRefRecursionDepth < 2)
                {
                    _audNodeRefRecursionDepth++;
                    FindAudibleRoomParts(nextNodeRef, mainNodeRef);
                    _audNodeRefRecursionDepth--;
                }
            }
        }

        public NodeRef GetNodeRefByName(string nodeName)
        {
            Model model = _models[0].Model;
            for (int i = 0; i < model.Nodes.Count; i++)
            {
                Node node = model.Nodes[i];
                if (node.Name == nodeName)
                {
                    Debug.Assert(node.RoomPartId >= 0);
                    Debug.Assert(node.ChildIndex != -1);
                    return new NodeRef(node.RoomPartId, node.ChildIndex, modelIndex: 0);
                }
            }
            return NodeRef.None;
        }

        public NodeRef GetNodeRefByPosition(Vector3 position)
        {
            for (int i = 0; i < _portalSides.Count; i++)
            {
                NodeRef result = NodeRef.None;
                bool allInside = true;
                List<(Portal Portal, bool OtherSide)> partSides = _portalSides[i];
                for (int j = 0; j < partSides.Count; j++)
                {
                    (Portal portal, bool otherSide) = partSides[j];
                    float dist = Vector3.Dot(position, portal.Plane.Xyz) - portal.Plane.W;
                    if (otherSide)
                    {
                        dist *= -1;
                    }
                    if (dist < 0)
                    {
                        allInside = false;
                        break;
                    }
                    result = otherSide ? portal.NodeRef2 : portal.NodeRef1;
                }
                if (allInside)
                {
                    return result;
                }
            }
            return NodeRef.None;
        }

        public NodeRef UpdateNodeRef(NodeRef current, Vector3 prevPos, Vector3 curPos)
        {
            Debug.Assert(current.PartIndex != -1);
            for (int i = 0; i < _portals.Count; i++)
            {
                Portal portal = _portals[i];
                if (!portal.Active)
                {
                    continue;
                }
                if (portal.NodeRef1.PartIndex == current.PartIndex)
                {
                    if (CollisionDetection.CheckPortBetweenPoints(portal, prevPos, curPos, otherSide: false))
                    {
                        return portal.NodeRef2;
                    }
                }
                if (portal.NodeRef2.PartIndex == current.PartIndex)
                {
                    if (CollisionDetection.CheckPortBetweenPoints(portal, prevPos, curPos, otherSide: true))
                    {
                        return portal.NodeRef1;
                    }
                }
            }
            return current;
        }

        public bool IsNodeRefAudible(NodeRef nodeRef)
        {
            if (nodeRef.PartIndex == -1)
            {
                return true;
            }
            return _audibleRoomParts[nodeRef.PartIndex];
        }

        public bool IsNodeRefVisible(NodeRef nodeRef)
        {
            // workaround for unintended modes
            if (nodeRef.PartIndex == -1)
            {
                return false;
            }
            return _activeRoomParts[nodeRef.PartIndex];
        }

        public override void GetDrawInfo()
        {
            if (!Hidden)
            {
                for (int i = 0; i < _connectorModels.Count; i++)
                {
                    ModelInstance conInst = _connectorModels[i];
                    if (!conInst.Active)
                    {
                        continue;
                    }
                    _scene.UpdateMaterials(conInst.Model, recolorId: 0);
                    if (GameState.InRoomTransition || _partVisInfoHead == null || _scene.ShowAllNodes)
                    {
                        var transform = Matrix4.CreateScale(conInst.Model.Scale);
                        transform.Row3.Xyz = _roomCollision[i + 1].Translation;
                        IReadOnlyList<Node> nodes = conInst.Model.Nodes;
                        for (int j = 0; j < nodes.Count; j++)
                        {
                            nodes[j].Animation = transform;
                        }
                        DrawAllNodes(conInst, connector: true);
                    }
                }
                if (!GameState.InRoomTransition)
                {
                    ModelInstance inst = _models[0];
                    UpdateTransforms(inst, 0);
                    if (_scene.ProcessFrame)
                    {
                        ClearRoomPartState();
                        UpdateRoomParts();
                    }
                    if (_partVisInfoHead == null || _scene.ShowAllNodes)
                    {
                        DrawAllNodes(inst);
                    }
                    else
                    {
                        DrawRoomParts(inst);
                    }
                }
            }
            else if (_scene.ProcessFrame) // skdebug
            {
                ClearRoomPartState();
                UpdateRoomParts();
            }
            if (_scene.ShowCollision && (_scene.ColEntDisplay == EntityType.All || _scene.ColEntDisplay == Type))
            {
                GetCollisionDrawInfo();
            }
            if (_nodeData != null && _scene.ShowNodeData)
            {
                Debug.Assert(_models.Count == 2);
                ModelInstance inst = _models[1];
                int polygonId = _scene.GetNextPolygonId();
                for (int i = 0; i < _nodeData.Data.Count; i++)
                {
                    IReadOnlyList<IReadOnlyList<NodeData3>> str1 = _nodeData.Data[i];
                    for (int j = 0; j < str1.Count; j++)
                    {
                        IReadOnlyList<NodeData3> str2 = str1[j];
                        for (int k = 0; k < str2.Count; k++)
                        {
                            NodeData3 str3 = str2[k];
                            GetNodeDataItem(inst, str3.Transform, str3.Color, polygonId);
                        }
                    }
                }
            }

            void GetNodeDataItem(ModelInstance inst, Matrix4 transform, Vector4 color, int polygonId)
            {
                Model model = inst.Model;
                Node node = model.Nodes[3];
                if (node.Enabled)
                {
                    int start = node.MeshId / 2;
                    for (int k = 0; k < node.MeshCount; k++)
                    {
                        Mesh mesh = model.Meshes[start + k];
                        if (!mesh.Visible)
                        {
                            continue;
                        }
                        Material material = model.Materials[mesh.MaterialId];
                        _scene.AddRenderItem(material, polygonId, 1, Vector3.Zero, GetLightInfo(), Matrix4.Identity,
                            transform, mesh.ListId, 0, _emptyMatrixStack, color, null, SelectionType.None, node.BillboardMode);
                    }
                }
            }
        }

        private bool IsNodeVisible(FrustumInfo frustumInfo, Node node, int mask, Vector3 offset)
        {
            float[] bounds = node.Bounds;
            for (int i = 0; i < frustumInfo.Count; i++)
            {
                Debug.Assert((mask & (1 << i)) != 0); // todo: if this never happens, we can just get rid of mask
                FrustumPlane frustumPlane = frustumInfo.Planes[i];
                // frustum planes have outward facing normals -- near plane = false if min bounds are on outer side,
                // right plane = false if min bounds are on outer side, left plane = false if max bounds are on outer side,
                // bottom plane = false if max bounds are on outer side, top plane = false if min bounds are on outer side
                Vector4 plane = frustumPlane.Plane;
                if (plane.X * (bounds[frustumPlane.XIndex2] + offset.X)
                    + plane.Y * (bounds[frustumPlane.YIndex2] + offset.Y)
                    + plane.Z * (bounds[frustumPlane.ZIndex2] + offset.Z) - plane.W < 0)
                {
                    return false;
                }
                if (plane.X * (bounds[frustumPlane.XIndex1] + offset.X)
                    + plane.Y * (bounds[frustumPlane.YIndex1] + offset.Y)
                    + plane.Z * (bounds[frustumPlane.ZIndex1] + offset.Z) - plane.W >= 0)
                {
                    mask &= ~(1 << i);
                }
            }
            return true;
        }

        private void DrawRoomParts(ModelInstance roomInst)
        {
            _excludedNodes.Clear();
            if (PlayerEntity.Main.MorphCamera != null)
            {
                for (int i = 0; i < _morphCameraExcludeNodes.Count; i++)
                {
                    _excludedNodes.Add(_morphCameraExcludeNodes[i]);
                }
            }
            RoomPartVisInfo? roomPart = _partVisInfoHead;
            while (roomPart != null)
            {
                RoomFrustumItem? frustumItem = _roomFrustumLinks[roomPart.NodeRef.PartIndex];
                int nodeIndex = roomPart.NodeRef.NodeIndex;
                int modelIndex = roomPart.NodeRef.ModelIndex;
                Debug.Assert(frustumItem != null);
                Debug.Assert(nodeIndex != -1);
                Debug.Assert(modelIndex != -1);
                Vector3 offset = Vector3.Zero;
                ModelInstance partInst;
                Matrix4 transform = Matrix4.Identity;
                if (modelIndex == 0)
                {
                    partInst = _models[0];
                }
                else
                {
                    partInst = _connectorModels[modelIndex - 1];
                    offset = _roomCollision[modelIndex].Translation;
                    transform = Matrix4.CreateScale(partInst.Model.Scale);
                    transform.Row3.Xyz = offset;
                }
                if (!partInst.Active)
                {
                    roomPart = roomPart.Next;
                    continue;
                }
                while (nodeIndex != -1)
                {
                    Node? node = partInst.Model.Nodes[nodeIndex];
                    Debug.Assert(node.ChildIndex == -1);
                    if (!node.Enabled || node.MeshCount == 0 || _excludedNodes.Contains(node))
                    {
                        nodeIndex = node.NextIndex;
                        continue;
                    }
                    RoomFrustumItem? frustumLink = frustumItem;
                    while (frustumLink != null)
                    {
                        if (IsNodeVisible(frustumLink.Info, node, 0x8FFF, offset))
                        {
                            if (offset != Vector3.Zero)
                            {
                                node.Animation = transform;
                            }
                            GetItems(partInst, node);
                            if (_nodePairs.TryGetValue(node, out Node? exclude))
                            {
                                _excludedNodes.Add(exclude);
                            }
                            break;
                        }
                        frustumLink = frustumLink.Next;
                    }
                    nodeIndex = node.NextIndex;
                }
                roomPart = roomPart.Next;
            }
            // todo: use visibility list for portals too
            if (_scene.ShowForceFields)
            {
                for (int i = 0; i < _forceFields.Count; i++)
                {
                    PortalNodeRef forceField = _forceFields[i];
                    Node pnode = Nodes[forceField.NodeIndex];
                    if (pnode.ChildIndex != -1)
                    {
                        Node node = Nodes[pnode.ChildIndex];
                        GetItems(roomInst, node, forceField.Portal);
                        int nextIndex = node.NextIndex;
                        while (nextIndex != -1)
                        {
                            node = Nodes[nextIndex];
                            GetItems(roomInst, node, forceField.Portal);
                            nextIndex = node.NextIndex;
                        }
                    }
                }
            }
        }

        private void DrawAllNodes(ModelInstance inst, bool connector = false)
        {
            _excludedNodes.Clear();
            IReadOnlyList<Node> nodes = inst.Model.Nodes;
            for (int i = 0; i < nodes.Count; i++)
            {
                Node pnode = nodes[i];
                if (!pnode.Enabled)
                {
                    continue;
                }
                if (_scene.ShowAllNodes || connector)
                {
                    GetItems(inst, pnode);
                }
                else if (pnode.RoomPartId >= 0)
                {
                    int nodeIndex = pnode.ChildIndex;
                    while (nodeIndex != -1)
                    {
                        Node node = nodes[nodeIndex];
                        if (!_excludedNodes.Contains(node))
                        {
                            GetItems(inst, node);
                            if (_nodePairs.TryGetValue(node, out Node? exclude))
                            {
                                _excludedNodes.Add(exclude);
                            }
                        }
                        nodeIndex = node.NextIndex;
                    }
                }
            }
            if (_scene.ShowForceFields && !connector)
            {
                for (int i = 0; i < _forceFields.Count; i++)
                {
                    PortalNodeRef forceField = _forceFields[i];
                    Node pnode = Nodes[forceField.NodeIndex];
                    if (pnode.ChildIndex != -1)
                    {
                        Node node = Nodes[pnode.ChildIndex];
                        GetItems(inst, node, forceField.Portal);
                        int nextIndex = node.NextIndex;
                        while (nextIndex != -1)
                        {
                            node = Nodes[nextIndex];
                            GetItems(inst, node, forceField.Portal);
                            nextIndex = node.NextIndex;
                        }
                    }
                }
            }
        }

        private void GetItems(ModelInstance inst, Node node, Portal? portal = null)
        {
            if (!node.Enabled)
            {
                return;
            }
            Model model = inst.Model;
            int start = node.MeshId / 2;
            for (int k = 0; k < node.MeshCount; k++)
            {
                int polygonId = 0;
                Mesh mesh = model.Meshes[start + k];
                if (!mesh.Visible)
                {
                    continue;
                }
                Material material = model.Materials[mesh.MaterialId];
                float alpha = 1.0f;
                if (portal != null)
                {
                    polygonId = _scene.GetNextPolygonId();
                    alpha = GetPortalAlpha(portal.Position, _scene.CameraPosition);
                }
                else if (material.RenderMode == RenderMode.Translucent)
                {
                    polygonId = _scene.GetNextPolygonId();
                }
                Matrix4 texcoordMatrix = GetTexcoordMatrix(inst, material, mesh.MaterialId, node);
                SelectionType selectionType = Selection.CheckSelection(this, inst, node, mesh);
                _scene.AddRenderItem(material, polygonId, alpha, emission: Vector3.Zero, GetLightInfo(),
                    texcoordMatrix, node.Animation, mesh.ListId, model.NodeMatrixIds.Count, model.MatrixStackValues,
                    overrideColor: null, paletteOverride: null, selectionType, node.BillboardMode);
            }
        }

        private float GetPortalAlpha(Vector3 portalPosition, Vector3 cameraPosition)
        {
            float between = (portalPosition - cameraPosition).Length;
            between /= 8;
            if (between < 1 / 4096f)
            {
                between = 0;
            }
            return MathF.Min(between, 1);
        }

        public override void GetDisplayVolumes()
        {
            if (_scene.ShowVolumes == VolumeDisplay.NodeBounds)
            {
                if (Selection.Node != null && Nodes.Contains(Selection.Node))
                {
                    Node node = Selection.Node;
                    float width = node.MaxBounds.X - node.MinBounds.X;
                    float height = node.MaxBounds.Y - node.MinBounds.Y;
                    float depth = node.MaxBounds.Z - node.MinBounds.Z;
                    var box = new CollisionVolume(Vector3.UnitX, Vector3.UnitY, -Vector3.UnitZ,
                        node.MinBounds.WithZ(node.MaxBounds.Z), width, height, depth);
                    AddVolumeItem(box, Vector3.UnitX);
                }
            }
            else if (_scene.ShowVolumes == VolumeDisplay.Portal)
            {
                for (int i = 0; i < _portals.Count; i++)
                {
                    Portal portal = _portals[i];
                    if (!portal.Active)
                    {
                        continue;
                    }
                    int count = portal.Points.Count;
                    Vector3[] verts = ArrayPool<Vector3>.Shared.Rent(count);
                    for (int j = 0; j < count; j++)
                    {
                        verts[j] = portal.Points[j];
                    }
                    float alpha = GetPortalAlpha(portal.Position, _scene.CameraPosition);
                    Vector4 color = portal.IsForceField
                        ? new Vector4(16 / 31f, 16 / 31f, 1f, alpha)
                        : new Vector4(16 / 31f, 1f, 16 / 31f, alpha);
                    _scene.AddRenderItem(CullingMode.Neither, _scene.GetNextPolygonId(), color, RenderItemType.Ngon, verts, count, noLines: true);
                }
            }
            else if (_scene.ShowVolumes == VolumeDisplay.KillPlane && !_meta.FirstHunt)
            {
                Vector3[] verts = ArrayPool<Vector3>.Shared.Rent(4);
                verts[0] = new Vector3(10000f, _scene.KillHeight, 10000f);
                verts[1] = new Vector3(10000f, _scene.KillHeight, -10000f);
                verts[2] = new Vector3(-10000f, _scene.KillHeight, -10000f);
                verts[3] = new Vector3(-10000f, _scene.KillHeight, 10000f);
                var color = new Vector4(1f, 0f, 1f, 0.5f);
                _scene.AddRenderItem(CullingMode.Neither, _scene.GetNextPolygonId(), color, RenderItemType.Quad, verts, noLines: true);
            }
            else if ((_scene.ShowVolumes == VolumeDisplay.CameraLimit || _scene.ShowVolumes == VolumeDisplay.PlayerLimit) && _meta.HasLimits)
            {
                Vector3 minLimit = _scene.ShowVolumes == VolumeDisplay.CameraLimit ? _meta.CameraMin : _meta.PlayerMin;
                Vector3 maxLimit = _scene.ShowVolumes == VolumeDisplay.CameraLimit ? _meta.CameraMax : _meta.PlayerMax;
                Vector3[] bverts = ArrayPool<Vector3>.Shared.Rent(8);
                Vector3 point0 = minLimit;
                var sideX = new Vector3(maxLimit.X - minLimit.X, 0, 0);
                var sideY = new Vector3(0, maxLimit.Y - minLimit.Y, 0);
                var sideZ = new Vector3(0, 0, maxLimit.Z - minLimit.Z);
                bverts[0] = point0;
                bverts[1] = point0 + sideZ;
                bverts[2] = point0 + sideX;
                bverts[3] = point0 + sideX + sideZ;
                bverts[4] = point0 + sideY;
                bverts[5] = point0 + sideY + sideZ;
                bverts[6] = point0 + sideX + sideY;
                bverts[7] = point0 + sideX + sideY + sideZ;
                Vector4 color = _scene.ShowVolumes == VolumeDisplay.CameraLimit ? new Vector4(1, 0, 0.69f, 0.5f) : new Vector4(1, 0, 0, 0.5f);
                _scene.AddRenderItem(CullingMode.Neither, _scene.GetNextPolygonId(), color, RenderItemType.Box, bverts, 8);
            }
        }

        private readonly struct PortalNodeRef
        {
            public readonly Portal Portal;
            public readonly int NodeIndex;

            public PortalNodeRef(Portal portal, int nodeIndex)
            {
                Portal = portal;
                NodeIndex = nodeIndex;
            }
        }
    }
}<|MERGE_RESOLUTION|>--- conflicted
+++ resolved
@@ -693,11 +693,6 @@
                     }
                 }
             }
-<<<<<<< HEAD
-            // todo: determine whether to play movie (that is, spawn boss), update bot AI
-            // todo: always fade out and do room loading logic as if the movie had just played
-            // (whether or not it has played, depending on whether the movie files were converted via script/ffmpeg)
-=======
             // todo: update bot AI
             if (newLoader?.ConnectorDoor != null)
             {
@@ -726,7 +721,6 @@
                     break;
                 }
             }
->>>>>>> 259528af
             if (GameState.GetAreaState(_scene.AreaId) == AreaState.Clear && PlayerEntity.PlayerCount > 1)
             {
                 for (int i = 0; i < _scene.Entities.Count; i++)
