--- conflicted
+++ resolved
@@ -220,17 +220,11 @@
                     {
                         UpdateHurtVolume();
                     }
-<<<<<<< HEAD
-                    // todo: node ref
-                    return BaseProcess();
-=======
                     if (NodeRef != NodeRef.None)
                     {
                         NodeRef = _scene.UpdateNodeRef(NodeRef, _prevPos, Position);
                     }
-                    base.Process();
-                    return true;
->>>>>>> 259528af
+                    return base.Process();
                 }
                 _scene.SendMessage(Message.Destroyed, this, _owner, 0, 0);
                 if (_owner?.Type == EntityType.EnemySpawn)
