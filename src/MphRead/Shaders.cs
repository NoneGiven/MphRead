namespace MphRead
{
    public static class Shaders
    {
        public static string VertexShader => _vertexShader;
        public static string FragmentShader => _fragmentShader;

        private static readonly string _vertexShader = @"
uniform bool is_billboard;
uniform bool use_light;
uniform bool fog_enable;
uniform vec3 light1vec;
uniform vec3 light1col;
uniform vec3 light2vec;
uniform vec3 light2col;
uniform vec3 diffuse;
uniform vec3 ambient;
uniform vec3 specular;
uniform vec4 fog_color;
uniform float far_plane;
uniform mat4 model_mtx;

varying vec2 texcoord;
varying vec4 color;
<<<<<<< HEAD
=======

vec3 light_calc(vec3 light_vec, vec3 light_col, vec3 normal_vec, vec3 dif_col, vec3 amb_col, vec3 spe_col)
{
    vec3 sight_vec = vec3(0.0, 0.0, -1.0);
    float dif_factor = max(0.0, -dot(light_vec, normal_vec));
    vec3 half_vec = (light_vec + sight_vec) / 2.0;
    float spe_factor = max(0.0, dot(-half_vec, normal_vec));
    spe_factor = spe_factor * spe_factor;
    vec3 spe_out = spe_col * light_col * spe_factor;
    vec3 dif_out = dif_col * light_col * dif_factor;
    vec3 amb_out = amb_col * light_col;
    return spe_out + dif_out + amb_out;
}
>>>>>>> aca1b868

void main()
{
    if (is_billboard) {
        gl_Position = gl_ProjectionMatrix * (gl_ModelViewMatrix * vec4(0.0, 0.0, 0.0, 1.0) + vec4(gl_Vertex.x, gl_Vertex.y, gl_Vertex.z, 0.0));
    }
    else {
        gl_Position = gl_ModelViewProjectionMatrix * gl_Vertex;
    }
    if (use_light) {
<<<<<<< HEAD
        // light 1
        float fixed_diffuse1 = dot(light1vec.xyz, gl_Normal);
        vec3 neghalf1 = -(light1vec.xyz / 2.0);
        float d1 = dot(neghalf1, gl_Normal);
        float fixed_shininess1 = d1 > 0.0 ? 2.0 * d1 * d1 : 0.0;
        vec4 spec1 = specular * light1col * fixed_shininess1;
        vec4 diff1 = diffuse * light1col * fixed_diffuse1;
        vec4 amb1 = ambient * light1col;
        vec4 col1 = spec1 + diff1 + amb1;
        // light 2
        float fixed_diffuse2 = dot(light2vec.xyz, gl_Normal);
        vec3 neghalf2 = -(light2vec.xyz / 2.0);
        float d2 = dot(neghalf2, gl_Normal);
        float fixed_shininess2 = d2 > 0.0 ? 2.0 * d2 * d2 : 0.0;
        vec4 spec2 = specular * light2col * fixed_shininess2;
        vec4 diff2 = diffuse * light2col * fixed_diffuse2;
        vec4 amb2 = ambient * light2col;
        vec4 col2 = spec2 + diff2 + amb2;
        color = gl_Color + col1 + col2;
    } else {
=======
        vec3 normal = normalize(mat3(model_mtx) * gl_Normal);
        vec3 dif_current = diffuse;
        vec3 amb_current = ambient;
        if (gl_Color.a == 0) {
            // see comment on DIF_AMB
            dif_current = gl_Color.rgb;
            amb_current = vec3(0.0, 0.0, 0.0);
        }
        vec3 col1 = light_calc(light1vec, light1col, normal, dif_current, amb_current, specular);
        vec3 col2 = light_calc(light2vec, light2col, normal, dif_current, amb_current, specular);
        color = vec4(min((col1 + col2), vec3(1.0, 1.0, 1.0)), 1.0);
    }
    else {
>>>>>>> aca1b868
        color = gl_Color;
    }
    texcoord = vec2(gl_TextureMatrix[0] * gl_MultiTexCoord0);
}
";

        private static readonly string _fragmentShader = @"
uniform bool is_billboard;
uniform bool use_texture;
uniform bool fog_enable;
uniform vec4 fog_color;
uniform int fog_offset;
uniform float alpha_scale;
uniform sampler2D tex;
varying vec2 texcoord;
varying vec4 color;
uniform bool use_override;
uniform vec4 override_color;
uniform float mat_alpha;
uniform bool mat_decal;

void main()
{
    vec4 col;
    if (use_texture) {
        vec4 texcolor = texture2D(tex, texcoord);
        texcolor = vec4(texcolor.x, texcolor.y, texcolor.z, mat_alpha * (mat_decal ? 1.0 : texcolor.w));
        col = color * texcolor;
        if (use_override) {
            col.r = override_color.r;
            col.g = override_color.g;
            col.b = override_color.b;
            col.a *= override_color.a;
        }
    }
    else {
        col = use_override ? override_color : color;
    }
    if (fog_enable) {
        float ndcDepth = (2.0 * gl_FragCoord.z - gl_DepthRange.near - gl_DepthRange.far) / (gl_DepthRange.far - gl_DepthRange.near);
        float clipDepth = ndcDepth / gl_FragCoord.w;
        float depth = clamp(clipDepth / 128.0, 0.0, 1.0);
        float density = depth - (1.0 - float(fog_offset) / 65536.0);
        if (density < 0.0) {
            density = 0.0;
        }
        // adjust fog slope
        density = sqrt(density / 32.0);
        gl_FragColor = vec4((col * (1.0 - density) + fog_color * density).xyz, col.a * alpha_scale);
        // float i = density;
        // gl_FragColor = vec4(i, i, i, 1);
    }
    else {
        gl_FragColor = col * vec4(1.0, 1.0, 1.0, alpha_scale);
    }
}
";
    }
}<|MERGE_RESOLUTION|>--- conflicted
+++ resolved
@@ -22,8 +22,6 @@
 
 varying vec2 texcoord;
 varying vec4 color;
-<<<<<<< HEAD
-=======
 
 vec3 light_calc(vec3 light_vec, vec3 light_col, vec3 normal_vec, vec3 dif_col, vec3 amb_col, vec3 spe_col)
 {
@@ -37,7 +35,6 @@
     vec3 amb_out = amb_col * light_col;
     return spe_out + dif_out + amb_out;
 }
->>>>>>> aca1b868
 
 void main()
 {
@@ -48,28 +45,6 @@
         gl_Position = gl_ModelViewProjectionMatrix * gl_Vertex;
     }
     if (use_light) {
-<<<<<<< HEAD
-        // light 1
-        float fixed_diffuse1 = dot(light1vec.xyz, gl_Normal);
-        vec3 neghalf1 = -(light1vec.xyz / 2.0);
-        float d1 = dot(neghalf1, gl_Normal);
-        float fixed_shininess1 = d1 > 0.0 ? 2.0 * d1 * d1 : 0.0;
-        vec4 spec1 = specular * light1col * fixed_shininess1;
-        vec4 diff1 = diffuse * light1col * fixed_diffuse1;
-        vec4 amb1 = ambient * light1col;
-        vec4 col1 = spec1 + diff1 + amb1;
-        // light 2
-        float fixed_diffuse2 = dot(light2vec.xyz, gl_Normal);
-        vec3 neghalf2 = -(light2vec.xyz / 2.0);
-        float d2 = dot(neghalf2, gl_Normal);
-        float fixed_shininess2 = d2 > 0.0 ? 2.0 * d2 * d2 : 0.0;
-        vec4 spec2 = specular * light2col * fixed_shininess2;
-        vec4 diff2 = diffuse * light2col * fixed_diffuse2;
-        vec4 amb2 = ambient * light2col;
-        vec4 col2 = spec2 + diff2 + amb2;
-        color = gl_Color + col1 + col2;
-    } else {
-=======
         vec3 normal = normalize(mat3(model_mtx) * gl_Normal);
         vec3 dif_current = diffuse;
         vec3 amb_current = ambient;
@@ -83,7 +58,6 @@
         color = vec4(min((col1 + col2), vec3(1.0, 1.0, 1.0)), 1.0);
     }
     else {
->>>>>>> aca1b868
         color = gl_Color;
     }
     texcoord = vec2(gl_TextureMatrix[0] * gl_MultiTexCoord0);
