--- conflicted
+++ resolved
@@ -2056,7 +2056,10 @@
                     {
                         selection = 6;
                     }
-<<<<<<< HEAD
+                    else if (keyInfo.Key == ConsoleKey.G)
+                    {
+                        selection = 7;
+                    }
                     else if (keyInfo.Key == ConsoleKey.D2 || keyInfo.Key == ConsoleKey.NumPad2)
                     {
                         selection = 8;
@@ -2064,11 +2067,6 @@
                     else if (keyInfo.Key == ConsoleKey.Q)
                     {
                         selection = 9;
-=======
-                    else if (keyInfo.Key == ConsoleKey.G)
-                    {
-                        selection = 7;
->>>>>>> 97ff6776
                     }
                     else if (keyInfo.Key == ConsoleKey.Backspace || keyInfo.Key == ConsoleKey.Delete)
                     {
