using System;
using System.Collections.Generic;
using OpenToolkit.Mathematics;

namespace MphRead
{
    public static class SceneSetup
    {
        private static readonly Random _random = new Random();

        // todo: artifact flags
        public static (Model, RoomMetadata, IReadOnlyList<Model>) LoadRoom(string name, GameMode mode = GameMode.None,
            int playerCount = 0, BossFlags bossFlags = BossFlags.None, int entityLayerId = -1, int nodeLayerMask = 0)
        {
            (RoomMetadata? metadata, int roomId) = Metadata.GetRoomByName(name);
<<<<<<< HEAD
=======
            int areaId = Metadata.GetAreaInfo(roomId);
>>>>>>> aca1b868
            if (metadata == null)
            {
                throw new InvalidOperationException();
            }
            if (mode == GameMode.None)
            {
                mode = metadata.Multiplayer ? GameMode.Battle : GameMode.SinglePlayer;
            }
            if (playerCount < 1 || playerCount > 4)
            {
                if (mode == GameMode.SinglePlayer)
                {
                    playerCount = 1;
                }
                else
                {
                    playerCount = 2;
                }
            }
            if (entityLayerId < 0 || entityLayerId > 15)
            {
                if (mode == GameMode.SinglePlayer)
                {
                    // todo: finer state changes for target layer ID (forced fights);
                    // there are two doors with ID 3 in UNIT1_RM6, the rest are set in-game
                    entityLayerId = ((int)bossFlags >> 2 * areaId) & 3;
                }
                else
                {
                    entityLayerId = Metadata.GetMultiplayerEntityLayer(mode, playerCount);
                }
            }
            if (nodeLayerMask == 0)
            {
                if (mode == GameMode.SinglePlayer)
                {
                    if (metadata.NodeLayer > 0)
                    {
                        nodeLayerMask = nodeLayerMask & 0xC03F | (((1 << metadata.NodeLayer) & 0xFF) << 6);
                    }
                }
                else
                {
                    nodeLayerMask |= (int)NodeLayer.MultiplayerU;
                    if (playerCount <= 2)
                    {
                        nodeLayerMask |= (int)NodeLayer.MultiplayerLod0;
                    }
                    else
                    {
                        nodeLayerMask |= (int)NodeLayer.MultiplayerLod1;
                    }
                    if (mode == GameMode.Capture)
                    {
                        nodeLayerMask |= (int)NodeLayer.CaptureTheFlag;
                    }
                }
            }
            Model room = Read.GetRoomByName(name);
            // todo?: do whatever with NodePosition/NodeInitialPosition
            // todo?: use this name and ID
            string nodeName = "rmMain";
            int nodeId = -1;
            int nodeIndex = room.Nodes.IndexOf(b => b.Name.StartsWith("rm"));
            if (nodeIndex != -1)
            {
                nodeName = room.Nodes[nodeIndex].Name;
                nodeId = room.Nodes[nodeIndex].ChildIndex;
            }
            FilterNodes(room, nodeLayerMask);
            // todo?: scene min/max coordinates
            ComputeNodeMatrices(room, index: 0);
<<<<<<< HEAD
            (int areaId, bool multiplayer) = Metadata.GetAreaInfo(roomId);
            IReadOnlyList<Model> entities = LoadEntities(metadata, areaId, multiplayer);
=======
            IReadOnlyList<Model> entities = LoadEntities(metadata, areaId, entityLayerId, mode);
>>>>>>> aca1b868
            // todo?: area ID/portals
            room.Type = ModelType.Room;
            return (room, metadata, entities);
        }

        private static void FilterNodes(Model model, int layerMask)
        {
            foreach (Node node in model.Nodes)
            {
                // todo: there's probably some node or mesh property that hides these things
                if (node.Name.Contains("etag"))
                {
                    node.Enabled = false;
                    continue;
                }
                if (!node.Name.StartsWith("_"))
                {
                    continue;
                }

                // todo: refactor this
                int flags = 0;
                // we actually have to step through 4 characters at a time rather than using Contains,
                // based on the game's behavior with e.g. "_ml_s010blocks", which is not visible in SP or MP;
                // while it presumably would be in SP since it contains "_s01", that isn't picked up
                for (int i = 0; node.Name.Length - i >= 4; i += 4)
                {
                    string chunk = node.Name.Substring(i, 4);
                    if (chunk.StartsWith("_s") && Int32.TryParse(chunk.Substring(2), out int id))
                    {
                        flags = (int)((uint)flags & 0xC03F | (((uint)flags << 18 >> 24) | (uint)(1 << id)) << 6);
                    }
                    else if (chunk == "_ml0")
                    {
                        flags |= (int)NodeLayer.MultiplayerLod0;
                    }
                    else if (chunk == "_ml1")
                    {
                        flags |= (int)NodeLayer.MultiplayerLod1;
                    }
                    else if (chunk == "_mpu")
                    {
                        flags |= (int)NodeLayer.MultiplayerU;
                    }
                    else if (chunk == "_ctf")
                    {
                        flags |= (int)NodeLayer.CaptureTheFlag;
                    }
                }
                if ((flags & layerMask) == 0)
                {
                    node.Enabled = false;
                }
            }
        }

        public static void ComputeNodeMatrices(Model model, int index)
        {
            if (model.Nodes.Count == 0 || index == UInt16.MaxValue)
            {
                return;
            }
            for (int i = index; i != UInt16.MaxValue;)
            {
                Node node = model.Nodes[i];
                // the scale division isn't done by the game, which is why transforms on room nodes don't work,
                // which is probably why they're disabled. they can be reenabled with a switch in the viewer
                var position = new Vector3(
                    node.Position.X / model.Scale.X,
                    node.Position.Y / model.Scale.Y,
                    node.Position.Z / model.Scale.Z
                );
                Matrix4 transform = ComputeNodeTransforms(node.Scale, node.Angle, position);
                if (node.ParentIndex == UInt16.MaxValue)
                {
                    node.Transform = transform;
                }
                else
                {
                    node.Transform = transform * model.Nodes[node.ParentIndex].Transform;
                }
                if (node.ChildIndex != UInt16.MaxValue)
                {
                    ComputeNodeMatrices(model, node.ChildIndex);
                }
                // todo?: do whatever with NodePosition/NodeInitialPosition
                i = node.NextIndex;
            }
        }

        // todo: rename/relocate
        public static Matrix4 ComputeNodeTransforms(Vector3 scale, Vector3 angle, Vector3 position)
        {
            float sinAx = MathF.Sin(angle.X);
            float sinAy = MathF.Sin(angle.Y);
            float sinAz = MathF.Sin(angle.Z);
            float cosAx = MathF.Cos(angle.X);
            float cosAy = MathF.Cos(angle.Y);
            float cosAz = MathF.Cos(angle.Z);

            float v18 = cosAx * cosAz;
            float v19 = cosAx * sinAz;
            float v20 = cosAx * cosAy;

            float v22 = sinAx * sinAy;

            float v17 = v19 * sinAy;

            Matrix4 transform = default;

            transform.M11 = scale.X * cosAy * cosAz;
            transform.M12 = scale.X * cosAy * sinAz;
            transform.M13 = scale.X * -sinAy;

            transform.M21 = scale.Y * ((v22 * cosAz) - v19);
            transform.M22 = scale.Y * ((v22 * sinAz) + v18);
            transform.M23 = scale.Y * sinAx * cosAy;

            transform.M31 = scale.Z * (v18 * sinAy + sinAx * sinAz);
            transform.M32 = scale.Z * (v17 + (v19 * sinAy) - (sinAx * cosAz));
            transform.M33 = scale.Z * v20;

            transform.M41 = position.X;
            transform.M42 = position.Y;
            transform.M43 = position.Z;

            transform.M14 = 0;
            transform.M24 = 0;
            transform.M34 = 0;
            transform.M44 = 1;

            return transform;
        }

        public static void ComputeModelMatrices(Model model, Vector3 vector1, Vector3 vector2)
        {
            Vector3 up = Vector3.Cross(vector2, vector1).Normalized();
            var direction = Vector3.Cross(vector1, up);

            Matrix4 transform = default;

            transform.M11 = up.X;
            transform.M12 = up.Y;
            transform.M13 = up.Z;
            transform.M14 = 0;

            transform.M21 = direction.X;
            transform.M22 = direction.Y;
            transform.M23 = direction.Z;
            transform.M24 = 0;

            transform.M31 = vector1.X;
            transform.M32 = vector1.Y;
            transform.M33 = vector1.Z;
            transform.M34 = 0;

            transform.M41 = model.Position.X;
            transform.M42 = model.Position.Y;
            transform.M43 = model.Position.Z;
            transform.M44 = 1;

            Matrix4 scaleMatrix = model.Transform.ClearTranslation().ClearRotation();
            model.Transform = scaleMatrix * transform;
        }
<<<<<<< HEAD
        
        private static IReadOnlyList<Model> LoadEntities(RoomMetadata metadata, int areaId, bool multiplayer)
=======

        private static IReadOnlyList<Model> LoadEntities(RoomMetadata metadata, int areaId, int layerId, GameMode mode)
>>>>>>> aca1b868
        {
            var models = new List<Model>();
            if (metadata.EntityPath == null)
            {
                return models;
            }
            IReadOnlyList<Entity> entities = Read.GetEntities(metadata.EntityPath, layerId);
            foreach (Entity entity in entities)
            {
                int count = models.Count;
                if (entity.Type == EntityType.Platform)
                {
                    models.Add(LoadPlatform(((Entity<PlatformEntityData>)entity).Data));
                }
                else if (entity.Type == EntityType.FhPlatform)
                {
                    models.Add(LoadFhPlatform(((Entity<FhPlatformEntityData>)entity).Data));
                }
                else if (entity.Type == EntityType.Object)
                {
                    ObjectEntityData data = ((Entity<ObjectEntityData>)entity).Data;
                    // todo: handle "-1" objects (scan points?)
                    if (data.ModelId == UInt32.MaxValue)
                    {
                        models.Add(LoadEntityPlaceholder(entity.Type, data.Position));
                    }
                    else
                    {
                        models.Add(LoadObject(data));
                    }
                }
                else if (entity.Type == EntityType.PlayerSpawn)
                {
                    models.Add(LoadEntityPlaceholder(entity.Type, ((Entity<PlayerSpawnEntityData>)entity).Data.Position));
                }
                else if (entity.Type == EntityType.FhPlayerSpawn)
                {
                    models.Add(LoadEntityPlaceholder(entity.Type, ((Entity<FhPlayerSpawnEntityData>)entity).Data.Position));
                }
                else if (entity.Type == EntityType.Door)
                {
                    models.Add(LoadDoor(((Entity<DoorEntityData>)entity).Data));
                }
                else if (entity.Type == EntityType.FhDoor)
                {
                    models.Add(LoadDoor(((Entity<FhDoorEntityData>)entity).Data));
                }
                else if (entity.Type == EntityType.Item)
                {
                    models.AddRange(LoadItem(((Entity<ItemEntityData>)entity).Data));
                }
                else if (entity.Type == EntityType.FhItem)
                {
                    models.Add(LoadItem(((Entity<FhItemEntityData>)entity).Data));
                }
                else if (entity.Type == EntityType.Enemy)
                {
                    models.Add(LoadEntityPlaceholder(entity.Type, ((Entity<EnemyEntityData>)entity).Data.Position));
                }
                else if (entity.Type == EntityType.FhEnemy)
                {
                    models.Add(LoadEntityPlaceholder(entity.Type, ((Entity<FhEnemyEntityData>)entity).Data.Position));
                }
                else if (entity.Type == EntityType.Unknown7)
                {
                    models.Add(LoadEntityPlaceholder(entity.Type, ((Entity<Unknown7EntityData>)entity).Data.Position));
                }
                else if (entity.Type == EntityType.FhUnknown9)
                {
                    models.Add(LoadEntityPlaceholder(entity.Type, ((Entity<FhUnknown9EntityData>)entity).Data.Position));
                }
                else if (entity.Type == EntityType.Unknown8)
                {
                    models.Add(LoadEntityPlaceholder(entity.Type, ((Entity<Unknown8EntityData>)entity).Data.Position));
                }
                else if (entity.Type == EntityType.FhUnknown10)
                {
                    models.Add(LoadEntityPlaceholder(entity.Type, ((Entity<FhUnknown10EntityData>)entity).Data.Position));
                }
                else if (entity.Type == EntityType.JumpPad)
                {
                    models.AddRange(LoadJumpPad(((Entity<JumpPadEntityData>)entity).Data));
                }
                else if (entity.Type == EntityType.FhJumpPad)
                {
                    models.AddRange(LoadJumpPad(((Entity<FhJumpPadEntityData>)entity).Data));
                }
                else if (entity.Type == EntityType.PointModule)
                {
                    models.Add(LoadPointModule(((Entity<PointModuleEntityData>)entity).Data));
                }
                else if (entity.Type == EntityType.FhPointModule)
                {
                    models.Add(LoadPointModule(((Entity<FhPointModuleEntityData>)entity).Data));
                }
                else if (entity.Type == EntityType.CameraPosition)
                {
                    models.Add(LoadEntityPlaceholder(entity.Type, ((Entity<CameraPositionEntityData>)entity).Data.Position));
                }
                else if (entity.Type == EntityType.FhCameraPosition)
                {
                    models.Add(LoadEntityPlaceholder(entity.Type, ((Entity<FhCameraPositionEntityData>)entity).Data.Position));
                }
                else if (entity.Type == EntityType.OctolithFlag)
                {
                    models.AddRange(LoadOctolithFlag(((Entity<OctolithFlagEntityData>)entity).Data, mode));
                }
                else if (entity.Type == EntityType.FlagBase)
                {
                    models.AddRange(LoadFlagBase(((Entity<FlagBaseEntityData>)entity).Data, mode));
                }
                else if (entity.Type == EntityType.Teleporter)
                {
<<<<<<< HEAD
                    models.Add(LoadTeleporter(((Entity<TeleporterEntityData>)entity).Data, areaId, multiplayer));
=======
                    models.Add(LoadTeleporter(((Entity<TeleporterEntityData>)entity).Data, areaId, mode != GameMode.SinglePlayer));
>>>>>>> aca1b868
                }
                else if (entity.Type == EntityType.NodeDefense)
                {
                    models.AddRange(LoadNodeDefense(((Entity<NodeDefenseEntityData>)entity).Data, mode));
                }
                else if (entity.Type == EntityType.LightSource)
                {
                    Model model = LoadEntityPlaceholder(entity.Type, ((Entity<LightSourceEntityData>)entity).Data.Position);
                    model.Entity = entity;
                    models.Add(model);
                }
                else if (entity.Type == EntityType.Artifact)
                {
                    models.Add(LoadArtifact(((Entity<ArtifactEntityData>)entity).Data));
                }
                else if (entity.Type == EntityType.CameraSequence)
                {
                    models.Add(LoadEntityPlaceholder(entity.Type, ((Entity<CameraSequenceEntityData>)entity).Data.Position));
                }
                else if (entity.Type == EntityType.ForceField)
                {
                    models.Add(LoadForceField(((Entity<ForceFieldEntityData>)entity).Data));
                }
                else
                {
                    throw new ProgramException($"Invalid entity type {entity.Type}");
                }
                int added = models.Count - count;
                for (int i = models.Count - added; i < models.Count; i++)
                {
                    models[i].EntityLayer = entity.LayerMask;
                    models[i].EntityType = entity.Type;
                }
            }
            return models;
        }

        private static Vector3 Vector3ByMatrix4(Vector3 vector, Matrix4 matrix)
        {
            return new Vector3(
                vector.X * matrix.M11 + vector.Y * matrix.M21 + vector.Z * matrix.M31,
                vector.X * matrix.M12 + vector.Y * matrix.M22 + vector.Z * matrix.M32,
                vector.X * matrix.M13 + vector.Y * matrix.M23 + vector.Z * matrix.M33
            );
        }

        private static void ComputeJumpPadBeamTransform(Model model, Vector3Fx beamVector, Matrix4 parentTransform)
        {
            var up = new Vector3(0, 1, 0);
            var right = new Vector3(1, 0, 0);
            var vector = Vector3.Normalize(beamVector.ToFloatVector());
            vector = Vector3ByMatrix4(vector, parentTransform);
            if (vector.X != 0 || vector.Z != 0)
            {
                ComputeModelMatrices(model, vector, up);
            }
            else
            {
                ComputeModelMatrices(model, vector, right);
            }
        }

        // todo: avoid loading the same entity multiple times
        private static IEnumerable<Model> LoadJumpPad(JumpPadEntityData data)
        {
            var list = new List<Model>();
            string modelName = Metadata.JumpPads[(int)data.ModelId];
            Model model1 = Read.GetModelByName(modelName);
            model1.Position = data.Position.ToFloatVector();
<<<<<<< HEAD
            ComputeModelMatrices(model1, data.BaseVector2.ToFloatVector(), data.BaseVector1.ToFloatVector());
=======
            ComputeModelMatrices(model1, data.Vector2.ToFloatVector(), data.Vector1.ToFloatVector());
>>>>>>> aca1b868
            model1.Type = ModelType.JumpPad;
            list.Add(model1);
            Model model2 = Read.GetModelByName("JumpPad_Beam");
            model2.Position = new Vector3(model1.Position.X, model1.Position.Y + 0.25f, model1.Position.Z);
            ComputeJumpPadBeamTransform(model2, data.BeamVector, model1.Transform);
            ComputeNodeMatrices(model2, index: 0);
            model2.Type = ModelType.JumpPadBeam;
            list.Add(model2);
            return list;
        }

        private static IReadOnlyList<Model> LoadJumpPad(FhJumpPadEntityData data)
        {
            var list = new List<Model>();
            string name = data.ModelId == 1 ? "balljump" : "jumppad_base";
            Model model1 = Read.GetModelByName(name, firstHunt: true);
            model1.Position = data.Position.ToFloatVector();
<<<<<<< HEAD
            ComputeModelMatrices(model1, data.BaseVector2.ToFloatVector(), data.BaseVector1.ToFloatVector());
=======
            ComputeModelMatrices(model1, data.Vector2.ToFloatVector(), data.Vector1.ToFloatVector());
>>>>>>> aca1b868
            model1.Type = ModelType.JumpPad;
            list.Add(model1);
            name = data.ModelId == 1 ? "balljump_ray" : "jumppad_ray";
            Model model2 = Read.GetModelByName(name, firstHunt: true);
            model2.Position = new Vector3(model1.Position.X, model1.Position.Y + 0.25f, model1.Position.Z);
            ComputeJumpPadBeamTransform(model2, data.BeamVector, Matrix4.Identity);
            ComputeNodeMatrices(model2, index: 0);
            model2.Type = ModelType.JumpPadBeam;
            if (data.ModelId == 0)
            {
                model2.Rotating = true;
                model2.SpinAxis = Vector3.UnitZ;
            }
            list.Add(model2);
            return list;
        }

        private static Model LoadObject(ObjectEntityData data)
        {
            int modelId = (int)data.ModelId;
            ObjectMetadata meta = Metadata.GetObjectById(modelId);
            Model model = Read.GetModelByName(meta.Name, meta.RecolorId);
            model.Position = data.Position.ToFloatVector();
            ComputeModelMatrices(model, data.Vector2.ToFloatVector(), data.Vector1.ToFloatVector());
            ComputeNodeMatrices(model, index: 0);
            model.Type = ModelType.Object;
            if (modelId == 0)
            {
                model.ScanVisorOnly = true;
            }
            return model;
        }

        // todo: use more properties
        private static Model LoadPlatform(PlatformEntityData data)
        {
            PlatformMetadata? meta = Metadata.GetPlatformById((int)data.ModelId);
            if (meta == null)
            {
                return LoadEntityPlaceholder(EntityType.Platform, data.Position);
            }
            Model model = Read.GetModelByName(meta.Name);
            model.Position = data.Position.ToFloatVector();
            ComputeModelMatrices(model, data.Vector2.ToFloatVector(), data.Vector1.ToFloatVector());
            ComputeNodeMatrices(model, index: 0);
            model.Type = ModelType.Generic;
            return model;
        }

        // todo: use more properties
        private static Model LoadFhPlatform(FhPlatformEntityData data)
        {
            Model model = Read.GetModelByName("platform", firstHunt: true);
            model.Position = data.Position.ToFloatVector();
            ComputeNodeMatrices(model, index: 0);
            model.Type = ModelType.Generic;
            return model;
        }

        private static Model LoadTeleporter(TeleporterEntityData data, int paletteId, bool multiplayer)
        {
            if (data.Invisible != 0)
            {
                return LoadEntityPlaceholder(EntityType.Teleporter, data.Position);
            }
<<<<<<< HEAD
=======
            // todo: how to use ArtifactId?
>>>>>>> aca1b868
            int flags = data.ArtifactId < 8 && data.Invisible == 0 ? 2 : 0;
            string modelName;
            if ((flags & 2) == 0)
            {
                modelName = multiplayer ? "TeleporterMP" : "TeleporterSmall";
            }
            else
            {
                modelName = "Teleporter";
            }
<<<<<<< HEAD
            Model model = Read.GetModelByName(modelName, paletteId);
=======
            Model model = Read.GetModelByName(modelName, multiplayer ? 0 : paletteId);
>>>>>>> aca1b868
            model.Position = data.Position.ToFloatVector();
            ComputeModelMatrices(model, data.Vector2.ToFloatVector(), data.Vector1.ToFloatVector());
            ComputeNodeMatrices(model, index: 0);
            model.Type = ModelType.Generic;
            return model;
        }

<<<<<<< HEAD
        // todo: Energy Tank height is still not right
=======
>>>>>>> aca1b868
        private static IEnumerable<Model> LoadItem(ItemEntityData data)
        {
            var models = new List<Model>();
            Model model;
            if (data.Enabled != 0)
            {
<<<<<<< HEAD
                (string name, float offset) = Metadata.Items[(int)data.ModelId];
                model = Read.GetModelByName(name);
=======
                model = Read.GetModelByName(Metadata.Items[(int)data.ModelId]);
                float offset = data.Position.Y.Value <= -2663
                    ? Fixed.ToFloat(2663)
                    : data.Position.Y.Value == 6393
                        ? Fixed.ToFloat(2812)
                        : Fixed.ToFloat(2662);
>>>>>>> aca1b868
                model.Position = new Vector3(
                    data.Position.X.FloatValue,
                    data.Position.Y.FloatValue + offset,
                    data.Position.Z.FloatValue
                );
                ComputeNodeMatrices(model, index: 0);
                model.Type = ModelType.Item;
                model.Rotating = true;
                model.Floating = true;
                model.Spin = _random.Next(0x8000) / (float)0x7FFF * 360;
<<<<<<< HEAD
=======
                model.SpinSpeed = 0.35f;
>>>>>>> aca1b868
                models.Add(model);
            }
            if (data.HasBase != 0)
            {
                // todo: does the base need rotation?
                model = Read.GetModelByName("items_base");
                model.Position = data.Position.ToFloatVector();
                ComputeNodeMatrices(model, index: 0);
                model.Type = ModelType.Generic;
                models.Add(model);
            }
            return models;
        }

        // todo: do these have height offsets?
        private static Model LoadItem(FhItemEntityData data)
        {
            string name = Metadata.FhItems[(int)data.ModelId];
            Model model = Read.GetModelByName(name, firstHunt: true);
            model.Position = data.Position.ToFloatVector();
            ComputeNodeMatrices(model, index: 0);
            model.Type = ModelType.Item;
            model.Rotating = true;
            model.Floating = true;
            model.Spin = _random.Next(0x8000) / (float)0x7FFF * 360;
            model.SpinSpeed = 0.35f;
            return model;
        }

        private static IEnumerable<Model> LoadOctolithFlag(OctolithFlagEntityData data, GameMode mode)
        {
            var models = new List<Model>();
            if (mode == GameMode.Capture || mode == GameMode.Bounty)
            {
                Model octolith = Read.GetModelByName("octolith_ctf", mode == GameMode.Capture ? data.TeamId : 2);
                // sktodo: exact height offset
                octolith.Position = new Vector3(
                    data.Position.X.FloatValue,
                    data.Position.Y.FloatValue + 1.15f,
                    data.Position.Z.FloatValue
                );
                ComputeModelMatrices(octolith, data.Vector2.ToFloatVector(), data.Vector1.ToFloatVector());
                ComputeNodeMatrices(octolith, index: 0);
                octolith.Type = ModelType.Generic;
                models.Add(octolith);
                if (mode == GameMode.Bounty)
                {
                    Model flagBase = Read.GetModelByName("flagbase_bounty");
                    flagBase.Position = data.Position.ToFloatVector();
                    ComputeModelMatrices(flagBase, data.Vector2.ToFloatVector(), data.Vector1.ToFloatVector());
                    ComputeNodeMatrices(flagBase, index: 0);
                    flagBase.Type = ModelType.Generic;
                    models.Add(flagBase);
                }
            }
            return models;
        }

        private static IEnumerable<Model> LoadFlagBase(FlagBaseEntityData data, GameMode mode)
        {
            var models = new List<Model>();
            // note: setup like this is necessary because e.g. Sic Transit has OctolithFlags/FlagBases
            // enabled in Defender mode according to their layer masks, but they don't appear in-game
            if (mode == GameMode.Capture || mode == GameMode.Bounty)
            {
                string name = mode == GameMode.Capture ? "flagbase_ctf" : "flagbase_cap";
                int paletteId = mode == GameMode.Capture ? (int)data.TeamId : 0;
                Model flagBase = Read.GetModelByName(name, paletteId);
                flagBase.Position = data.Position.ToFloatVector();
                ComputeModelMatrices(flagBase, data.Vector2.ToFloatVector(), data.Vector1.ToFloatVector());
                ComputeNodeMatrices(flagBase, index: 0);
                flagBase.Type = ModelType.Generic;
                models.Add(flagBase);
            }
            return models;
        }

        private static IEnumerable<Model> LoadNodeDefense(NodeDefenseEntityData data, GameMode mode)
        {
            var models = new List<Model>();
            if (mode == GameMode.Defender || mode == GameMode.Nodes)
            {
                Model node = Read.GetModelByName("koth_data_flow");
                node.Position = data.Position.ToFloatVector();
                ComputeModelMatrices(node, data.Vector2.ToFloatVector(), data.Vector1.ToFloatVector());
                ComputeNodeMatrices(node, index: 0);
                node.Type = ModelType.Generic;
                models.Add(node);
                // todo: spinning when active
                // sktodo: exact height offset
                Model circle = Read.GetModelByName("koth_terminal");
                circle.Position = new Vector3(
                    data.Position.X.FloatValue,
                    data.Position.Y.FloatValue + 0.5f,
                    data.Position.Z.FloatValue
                );
                circle.Scale = new Vector3(data.Scale.FloatValue, data.Scale.FloatValue, data.Scale.FloatValue);
                ComputeModelMatrices(circle, data.Vector2.ToFloatVector(), data.Vector1.ToFloatVector());
                ComputeNodeMatrices(circle, index: 0);
                circle.Type = ModelType.Generic;
                models.Add(circle);
            }
            return models;
        }

        private static Model LoadPointModule(PointModuleEntityData data)
        {
            return LoadPointModule(data.Position.ToFloatVector());
        }

        private static Model LoadPointModule(FhPointModuleEntityData data)
        {
            return LoadPointModule(data.Position.ToFloatVector());
        }

        private static Model LoadPointModule(Vector3 position)
        {
            // todo: not all of these are visible at once -- some may not be visible ever?
            Model model = Read.GetModelByName("pick_morphball", firstHunt: true);
            model.Position = position;
            ComputeNodeMatrices(model, index: 0);
            model.Type = ModelType.Generic;
            return model;
        }

        // todo: enable drawing door lock, also use "flags" to determine lock/color state
        private static Model LoadDoor(DoorEntityData data)
        {
            DoorMetadata meta = Metadata.Doors[(int)data.ModelId];
            int recolorId = 0;
            // AlimbicDoor, AlimbicThinDoor
            if (data.ModelId == 0 || data.ModelId == 3)
            {
                recolorId = Metadata.DoorPalettes[(int)data.PaletteId];
            }
            Model model = Read.GetModelByName(meta.Name, recolorId);
            model.Position = data.Position.ToFloatVector();
<<<<<<< HEAD
            ComputeModelMatrices(model, data.Rotation.ToFloatVector(), data.Vector2.ToFloatVector());
=======
            ComputeModelMatrices(model, data.Vector2.ToFloatVector(), data.Vector1.ToFloatVector());
>>>>>>> aca1b868
            ComputeNodeMatrices(model, index: 0);
            model.Type = ModelType.Generic;
            return model;
        }

        // todo: confirm that only the normal door is used
        private static Model LoadDoor(FhDoorEntityData data)
        {
            Model model = Read.GetModelByName("door", firstHunt: true);
            model.Position = data.Position.ToFloatVector();
<<<<<<< HEAD
            ComputeModelMatrices(model, data.Rotation.ToFloatVector(), data.Vector2.ToFloatVector());
=======
            ComputeModelMatrices(model, data.Vector2.ToFloatVector(), data.Vector1.ToFloatVector());
            ComputeNodeMatrices(model, index: 0);
            model.Type = ModelType.Generic;
            return model;
        }

        private static Model LoadArtifact(ArtifactEntityData data)
        {
            // sktodo: load correct model, height offset, rotation is too slow
            Model model = Read.GetModelByName("Artifact01");
            model.Position = new Vector3(
                data.Position.X.FloatValue,
                data.Position.Y.FloatValue + 0.4f,
                data.Position.Z.FloatValue
            );
            ComputeModelMatrices(model, data.Vector2.ToFloatVector(), data.Vector1.ToFloatVector());
>>>>>>> aca1b868
            ComputeNodeMatrices(model, index: 0);
            model.Type = ModelType.Generic;
            model.Rotating = true;
            model.Spin = _random.Next(0x8000) / (float)0x7FFF * 360;
            model.SpinSpeed = 0.35f;
            return model;
        }

        // todo: load lock, fade in/out "animation"
        private static Model LoadForceField(ForceFieldEntityData data)
        {
            Model model = Read.GetModelByName("ForceField", Metadata.DoorPalettes[(int)data.Type]);
            model.Position = data.Position.ToFloatVector();
            model.Scale = new Vector3(data.Width.FloatValue, data.Height.FloatValue, 1.0f);
            ComputeModelMatrices(model, data.Vector2.ToFloatVector(), data.Vector1.ToFloatVector());
            ComputeNodeMatrices(model, index: 0);
            model.Type = ModelType.Object;
            return model;
        }

        private static readonly Dictionary<EntityType, ColorRgb> _colorOverrides = new Dictionary<EntityType, ColorRgb>()
        {
<<<<<<< HEAD
            { EntityType.Platform, new ColorRgb(0x2F, 0x4F, 0x4F) },
            { EntityType.FhPlatform, new ColorRgb(0x2F, 0x4F, 0x4F) },
            { EntityType.Object, new ColorRgb(0x22, 0x8B, 0x22) },
=======
            { EntityType.Platform, new ColorRgb(0x2F, 0x4F, 0x4F) }, // currently used for ID 2
            { EntityType.Object, new ColorRgb(0x22, 0x8B, 0x22) }, // currently used for ID -1
>>>>>>> aca1b868
            { EntityType.Enemy, new ColorRgb(0x00, 0x00, 0x8B) },
            { EntityType.FhEnemy, new ColorRgb(0x00, 0x00, 0x8B) },
            { EntityType.Unknown7, new ColorRgb(0xFF, 0x8C, 0x00) },
            { EntityType.FhUnknown9, new ColorRgb(0xFF, 0x8C, 0x00) },
            { EntityType.Unknown8, new ColorRgb(0xFF, 0xFF, 0x00) },
            { EntityType.FhUnknown10, new ColorRgb(0xFF, 0xFF, 0x00) },
<<<<<<< HEAD
            { EntityType.Unknown12, new ColorRgb(0x00, 0xFF, 0xFF) },
            { EntityType.Unknown13, new ColorRgb(0xFF, 0x00, 0xFF) },
            { EntityType.Unknown15, new ColorRgb(0x1E, 0x90, 0xFF) },
            { EntityType.Unknown16, new ColorRgb(0xFF, 0xDE, 0xAD) },
            // "permanent" placeholders
            { EntityType.PlayerSpawn, new ColorRgb(0x7F, 0x00, 0x00) },
            { EntityType.FhPlayerSpawn, new ColorRgb(0x7F, 0x00, 0x00) },
            { EntityType.CameraPos, new ColorRgb(0x00, 0xFF, 0x00) },
            { EntityType.FhCameraPos, new ColorRgb(0x00, 0xFF, 0x00) },
            { EntityType.Teleporter, new ColorRgb(0xFF, 0xFF, 0xFF) },
            { EntityType.CameraSeq, new ColorRgb(0xFF, 0x69, 0xB4) }
=======
            // "permanent" placeholders
            { EntityType.PlayerSpawn, new ColorRgb(0x7F, 0x00, 0x00) },
            { EntityType.FhPlayerSpawn, new ColorRgb(0x7F, 0x00, 0x00) },
            { EntityType.CameraPosition, new ColorRgb(0x00, 0xFF, 0x00) },
            { EntityType.FhCameraPosition, new ColorRgb(0x00, 0xFF, 0x00) },
            { EntityType.Teleporter, new ColorRgb(0xFF, 0xFF, 0xFF) }, // used for invisible teleporters
            { EntityType.LightSource, new ColorRgb(0xFF, 0xDE, 0xAD) },
            { EntityType.CameraSequence, new ColorRgb(0xFF, 0x69, 0xB4) }
>>>>>>> aca1b868
        };

        private static Model LoadEntityPlaceholder(EntityType type, Vector3Fx position)
        {
            Model model = Read.GetModelByName("pick_wpn_missile");
            if (_colorOverrides.ContainsKey(type))
            {
                foreach (Mesh mesh in model.Meshes)
                {
                    mesh.OverrideColor = mesh.PlaceholderColor = _colorOverrides[type].AsVector4();
                }
            }
            model.Position = position.ToFloatVector();
            model.EntityType = type;
            model.Type = ModelType.Placeholder;
            ComputeNodeMatrices(model, index: 0);
            return model;
        }
    }
}<|MERGE_RESOLUTION|>--- conflicted
+++ resolved
@@ -13,10 +13,7 @@
             int playerCount = 0, BossFlags bossFlags = BossFlags.None, int entityLayerId = -1, int nodeLayerMask = 0)
         {
             (RoomMetadata? metadata, int roomId) = Metadata.GetRoomByName(name);
-<<<<<<< HEAD
-=======
             int areaId = Metadata.GetAreaInfo(roomId);
->>>>>>> aca1b868
             if (metadata == null)
             {
                 throw new InvalidOperationException();
@@ -89,12 +86,7 @@
             FilterNodes(room, nodeLayerMask);
             // todo?: scene min/max coordinates
             ComputeNodeMatrices(room, index: 0);
-<<<<<<< HEAD
-            (int areaId, bool multiplayer) = Metadata.GetAreaInfo(roomId);
-            IReadOnlyList<Model> entities = LoadEntities(metadata, areaId, multiplayer);
-=======
             IReadOnlyList<Model> entities = LoadEntities(metadata, areaId, entityLayerId, mode);
->>>>>>> aca1b868
             // todo?: area ID/portals
             room.Type = ModelType.Room;
             return (room, metadata, entities);
@@ -259,13 +251,8 @@
             Matrix4 scaleMatrix = model.Transform.ClearTranslation().ClearRotation();
             model.Transform = scaleMatrix * transform;
         }
-<<<<<<< HEAD
-        
-        private static IReadOnlyList<Model> LoadEntities(RoomMetadata metadata, int areaId, bool multiplayer)
-=======
 
         private static IReadOnlyList<Model> LoadEntities(RoomMetadata metadata, int areaId, int layerId, GameMode mode)
->>>>>>> aca1b868
         {
             var models = new List<Model>();
             if (metadata.EntityPath == null)
@@ -379,11 +366,7 @@
                 }
                 else if (entity.Type == EntityType.Teleporter)
                 {
-<<<<<<< HEAD
-                    models.Add(LoadTeleporter(((Entity<TeleporterEntityData>)entity).Data, areaId, multiplayer));
-=======
                     models.Add(LoadTeleporter(((Entity<TeleporterEntityData>)entity).Data, areaId, mode != GameMode.SinglePlayer));
->>>>>>> aca1b868
                 }
                 else if (entity.Type == EntityType.NodeDefense)
                 {
@@ -453,11 +436,7 @@
             string modelName = Metadata.JumpPads[(int)data.ModelId];
             Model model1 = Read.GetModelByName(modelName);
             model1.Position = data.Position.ToFloatVector();
-<<<<<<< HEAD
-            ComputeModelMatrices(model1, data.BaseVector2.ToFloatVector(), data.BaseVector1.ToFloatVector());
-=======
             ComputeModelMatrices(model1, data.Vector2.ToFloatVector(), data.Vector1.ToFloatVector());
->>>>>>> aca1b868
             model1.Type = ModelType.JumpPad;
             list.Add(model1);
             Model model2 = Read.GetModelByName("JumpPad_Beam");
@@ -475,11 +454,7 @@
             string name = data.ModelId == 1 ? "balljump" : "jumppad_base";
             Model model1 = Read.GetModelByName(name, firstHunt: true);
             model1.Position = data.Position.ToFloatVector();
-<<<<<<< HEAD
-            ComputeModelMatrices(model1, data.BaseVector2.ToFloatVector(), data.BaseVector1.ToFloatVector());
-=======
             ComputeModelMatrices(model1, data.Vector2.ToFloatVector(), data.Vector1.ToFloatVector());
->>>>>>> aca1b868
             model1.Type = ModelType.JumpPad;
             list.Add(model1);
             name = data.ModelId == 1 ? "balljump_ray" : "jumppad_ray";
@@ -545,10 +520,7 @@
             {
                 return LoadEntityPlaceholder(EntityType.Teleporter, data.Position);
             }
-<<<<<<< HEAD
-=======
             // todo: how to use ArtifactId?
->>>>>>> aca1b868
             int flags = data.ArtifactId < 8 && data.Invisible == 0 ? 2 : 0;
             string modelName;
             if ((flags & 2) == 0)
@@ -559,11 +531,7 @@
             {
                 modelName = "Teleporter";
             }
-<<<<<<< HEAD
-            Model model = Read.GetModelByName(modelName, paletteId);
-=======
             Model model = Read.GetModelByName(modelName, multiplayer ? 0 : paletteId);
->>>>>>> aca1b868
             model.Position = data.Position.ToFloatVector();
             ComputeModelMatrices(model, data.Vector2.ToFloatVector(), data.Vector1.ToFloatVector());
             ComputeNodeMatrices(model, index: 0);
@@ -571,27 +539,18 @@
             return model;
         }
 
-<<<<<<< HEAD
-        // todo: Energy Tank height is still not right
-=======
->>>>>>> aca1b868
         private static IEnumerable<Model> LoadItem(ItemEntityData data)
         {
             var models = new List<Model>();
             Model model;
             if (data.Enabled != 0)
             {
-<<<<<<< HEAD
-                (string name, float offset) = Metadata.Items[(int)data.ModelId];
-                model = Read.GetModelByName(name);
-=======
                 model = Read.GetModelByName(Metadata.Items[(int)data.ModelId]);
                 float offset = data.Position.Y.Value <= -2663
                     ? Fixed.ToFloat(2663)
                     : data.Position.Y.Value == 6393
                         ? Fixed.ToFloat(2812)
                         : Fixed.ToFloat(2662);
->>>>>>> aca1b868
                 model.Position = new Vector3(
                     data.Position.X.FloatValue,
                     data.Position.Y.FloatValue + offset,
@@ -602,10 +561,7 @@
                 model.Rotating = true;
                 model.Floating = true;
                 model.Spin = _random.Next(0x8000) / (float)0x7FFF * 360;
-<<<<<<< HEAD
-=======
                 model.SpinSpeed = 0.35f;
->>>>>>> aca1b868
                 models.Add(model);
             }
             if (data.HasBase != 0)
@@ -743,11 +699,7 @@
             }
             Model model = Read.GetModelByName(meta.Name, recolorId);
             model.Position = data.Position.ToFloatVector();
-<<<<<<< HEAD
-            ComputeModelMatrices(model, data.Rotation.ToFloatVector(), data.Vector2.ToFloatVector());
-=======
             ComputeModelMatrices(model, data.Vector2.ToFloatVector(), data.Vector1.ToFloatVector());
->>>>>>> aca1b868
             ComputeNodeMatrices(model, index: 0);
             model.Type = ModelType.Generic;
             return model;
@@ -758,9 +710,6 @@
         {
             Model model = Read.GetModelByName("door", firstHunt: true);
             model.Position = data.Position.ToFloatVector();
-<<<<<<< HEAD
-            ComputeModelMatrices(model, data.Rotation.ToFloatVector(), data.Vector2.ToFloatVector());
-=======
             ComputeModelMatrices(model, data.Vector2.ToFloatVector(), data.Vector1.ToFloatVector());
             ComputeNodeMatrices(model, index: 0);
             model.Type = ModelType.Generic;
@@ -777,7 +726,6 @@
                 data.Position.Z.FloatValue
             );
             ComputeModelMatrices(model, data.Vector2.ToFloatVector(), data.Vector1.ToFloatVector());
->>>>>>> aca1b868
             ComputeNodeMatrices(model, index: 0);
             model.Type = ModelType.Generic;
             model.Rotating = true;
@@ -800,33 +748,14 @@
 
         private static readonly Dictionary<EntityType, ColorRgb> _colorOverrides = new Dictionary<EntityType, ColorRgb>()
         {
-<<<<<<< HEAD
-            { EntityType.Platform, new ColorRgb(0x2F, 0x4F, 0x4F) },
-            { EntityType.FhPlatform, new ColorRgb(0x2F, 0x4F, 0x4F) },
-            { EntityType.Object, new ColorRgb(0x22, 0x8B, 0x22) },
-=======
             { EntityType.Platform, new ColorRgb(0x2F, 0x4F, 0x4F) }, // currently used for ID 2
             { EntityType.Object, new ColorRgb(0x22, 0x8B, 0x22) }, // currently used for ID -1
->>>>>>> aca1b868
             { EntityType.Enemy, new ColorRgb(0x00, 0x00, 0x8B) },
             { EntityType.FhEnemy, new ColorRgb(0x00, 0x00, 0x8B) },
             { EntityType.Unknown7, new ColorRgb(0xFF, 0x8C, 0x00) },
             { EntityType.FhUnknown9, new ColorRgb(0xFF, 0x8C, 0x00) },
             { EntityType.Unknown8, new ColorRgb(0xFF, 0xFF, 0x00) },
             { EntityType.FhUnknown10, new ColorRgb(0xFF, 0xFF, 0x00) },
-<<<<<<< HEAD
-            { EntityType.Unknown12, new ColorRgb(0x00, 0xFF, 0xFF) },
-            { EntityType.Unknown13, new ColorRgb(0xFF, 0x00, 0xFF) },
-            { EntityType.Unknown15, new ColorRgb(0x1E, 0x90, 0xFF) },
-            { EntityType.Unknown16, new ColorRgb(0xFF, 0xDE, 0xAD) },
-            // "permanent" placeholders
-            { EntityType.PlayerSpawn, new ColorRgb(0x7F, 0x00, 0x00) },
-            { EntityType.FhPlayerSpawn, new ColorRgb(0x7F, 0x00, 0x00) },
-            { EntityType.CameraPos, new ColorRgb(0x00, 0xFF, 0x00) },
-            { EntityType.FhCameraPos, new ColorRgb(0x00, 0xFF, 0x00) },
-            { EntityType.Teleporter, new ColorRgb(0xFF, 0xFF, 0xFF) },
-            { EntityType.CameraSeq, new ColorRgb(0xFF, 0x69, 0xB4) }
-=======
             // "permanent" placeholders
             { EntityType.PlayerSpawn, new ColorRgb(0x7F, 0x00, 0x00) },
             { EntityType.FhPlayerSpawn, new ColorRgb(0x7F, 0x00, 0x00) },
@@ -835,7 +764,6 @@
             { EntityType.Teleporter, new ColorRgb(0xFF, 0xFF, 0xFF) }, // used for invisible teleporters
             { EntityType.LightSource, new ColorRgb(0xFF, 0xDE, 0xAD) },
             { EntityType.CameraSequence, new ColorRgb(0xFF, 0x69, 0xB4) }
->>>>>>> aca1b868
         };
 
         private static Model LoadEntityPlaceholder(EntityType type, Vector3Fx position)
