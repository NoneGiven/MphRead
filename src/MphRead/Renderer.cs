--- conflicted
+++ resolved
@@ -404,8 +404,6 @@
             }
         }
 
-        private long _frameCount = -1;
-
         protected override async void OnRenderFrame(FrameEventArgs args)
         {
             // extra non-rendering updates
@@ -634,31 +632,9 @@
                 Model model = _models[i];
                 if ((model.Type != ModelType.Placeholder || _showInvisible) && (!model.ScanVisorOnly || _scanVisor))
                 {
-<<<<<<< HEAD
-                    continue;
-                }
-                if (_frameCount != 0 && _frameCount % 2 == 0)
-                {
-                    ProcessAnimations(model);
-                }
-                GL.MatrixMode(MatrixMode.Modelview);
-                GL.PushMatrix();
-                Matrix4 transform = model.Transform;
-                GL.MultMatrix(ref transform);
-                if (model.Rotating)
-                {
-                    model.Spin = (float)(model.Spin + elapsedTime * 360 * 0.35) % 360;
-                    transform = SceneSetup.ComputeNodeTransforms(Vector3.One, new Vector3(
-                        MathHelper.DegreesToRadians(model.SpinAxis.X * model.Spin),
-                        MathHelper.DegreesToRadians(model.SpinAxis.Y * model.Spin),
-                        MathHelper.DegreesToRadians(model.SpinAxis.Z * model.Spin)),
-                        Vector3.Zero);
-                    if (model.Floating)
-=======
                     if (_frameCount != 0 &&
                         ((!_frameAdvanceOn && _frameCount % 2 == 0)
                         || (_frameAdvanceOn && _advanceOneFrame)))
->>>>>>> aca1b868
                     {
                         UpdateAnimationFrames(model);
                     }
@@ -967,28 +943,21 @@
             }
         }
 
-<<<<<<< HEAD
-        private void ProcessAnimations(Model model)
-=======
         private void UpdateAnimationFrames(Model model)
->>>>>>> aca1b868
         {
             foreach (TexcoordAnimationGroup group in model.TexcoordAnimationGroups)
-            {
-                group.CurrentFrame++;
-<<<<<<< HEAD
-=======
-                group.CurrentFrame %= group.FrameCount;
-            }
-            foreach (TextureAnimationGroup group in model.TextureAnimationGroups)
             {
                 group.CurrentFrame++;
                 group.CurrentFrame %= group.FrameCount;
             }
+            foreach (TextureAnimationGroup group in model.TextureAnimationGroups)
+            {
+                group.CurrentFrame++;
+                group.CurrentFrame %= group.FrameCount;
+            }
             foreach (MaterialAnimationGroup group in model.MaterialAnimationGroups)
             {
                 group.CurrentFrame++;
->>>>>>> aca1b868
                 group.CurrentFrame %= group.FrameCount;
             }
         }
@@ -1008,29 +977,6 @@
             if (frame >= limit)
             {
                 return values[start + lutLength - (frameCount - limit - (frame - limit))];
-<<<<<<< HEAD
-            }
-            int index = Math.DivRem(frame, blend, out int remainder);
-            if (remainder == 0)
-            {
-                return values[start + index];
-            }
-            float first = values[start + index];
-            float second = values[start + index + 1];
-            if (isRotation)
-            {
-                if (first - second > MathF.PI)
-                {
-                    second += MathF.PI * 2f;
-                }
-                else if (first - second < -MathF.PI)
-                {
-                    first += MathF.PI * 2f;
-                }
-            }
-            float factor = 1.0f / blend * remainder;
-            return first + (second - first) * factor;
-=======
             }
             int index = Math.DivRem(frame, blend, out int remainder);
             if (remainder == 0)
@@ -1075,33 +1021,8 @@
                 GL.Translate(-width / 2, -height / 2, 0);
             }
             GL.Scale(scaleS, scaleT, 1);
->>>>>>> aca1b868
-        }
-
-        private void AnimateTexcoords(TexcoordAnimationGroup group, TexcoordAnimation animation, int width, int height)
-        {
-            
-            float scaleS = InterpolateAnimation(group.Scales, animation.ScaleLutIndexS, group.CurrentFrame,
-                animation.ScaleBlendS, animation.ScaleLutLengthS, group.FrameCount);
-            float scaleT = InterpolateAnimation(group.Scales, animation.ScaleLutIndexT, group.CurrentFrame,
-                animation.ScaleBlendT, animation.ScaleLutLengthT, group.FrameCount);
-            float rotate = InterpolateAnimation(group.Rotations, animation.RotateLutIndexZ, group.CurrentFrame,
-                animation.RotateBlendZ, animation.RotateLutLengthZ, group.FrameCount, isRotation: true);
-            float translateS = InterpolateAnimation(group.Translations, animation.TranslateLutIndexS, group.CurrentFrame,
-                animation.TranslateBlendS, animation.TranslateLutLengthS, group.FrameCount);
-            float translateT = InterpolateAnimation(group.Translations, animation.TranslateLutIndexT, group.CurrentFrame,
-                animation.TranslateBlendT, animation.TranslateLutLengthT, group.FrameCount);
-            GL.MatrixMode(MatrixMode.Texture);
-            GL.Translate(translateS * width, translateT * height, 0);
-            if (rotate != 0)
-            {
-                GL.Translate(width / 2, height / 2, 0);
-                GL.Rotate(MathHelper.RadiansToDegrees(rotate), 0, 0, 1);
-                GL.Translate(-width / 2, -height / 2, 0);
-            }
-            GL.Scale(scaleS, scaleT, 1);
-        }
-        
+        }
+
         private void RenderMesh(Model model, Mesh mesh, Material material)
         {
             DoMaterial(model, mesh, material);
@@ -1193,10 +1114,6 @@
             }
             GL.MatrixMode(MatrixMode.Texture);
             GL.LoadIdentity();
-<<<<<<< HEAD
-
-=======
->>>>>>> aca1b868
             TexcoordAnimationGroup? group = null;
             TexcoordAnimation? animation = null;
             if (model.TexcoordAnimationGroups.Count > 0 && textureId != UInt16.MaxValue)
