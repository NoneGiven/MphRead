using System;
using System.Collections.Generic;
using System.Diagnostics;
using System.IO;
using System.Linq;
using OpenToolkit.Mathematics;

namespace MphRead
{
    public class Model
    {
        public bool Visible { get; set; } = true;
        public bool ScanVisorOnly { get; set; }
        public bool UseLightSources { get; }
        public ModelType Type { get; set; }
        public EntityType EntityType { get; set; }
        public ushort EntityLayer { get; set; } = UInt16.MaxValue;

        public string Name { get; }
        public Header Header { get; }
        public IReadOnlyList<Node> Nodes { get; }
        public IReadOnlyList<Mesh> Meshes { get; }
        public IReadOnlyList<Material> Materials { get; }
        public IReadOnlyList<DisplayList> DisplayLists { get; }
        public IReadOnlyList<Matrix4> TextureMatrices { get; }

        // count and order match Dlists
        public IReadOnlyList<IReadOnlyList<RenderInstruction>> RenderInstructionLists { get; }

        public IReadOnlyList<Texture> Textures => Recolors[CurrentRecolor].Textures;
        public IReadOnlyList<Palette> Palettes => Recolors[CurrentRecolor].Palettes;
        public IReadOnlyList<IReadOnlyList<TextureData>> TextureData => Recolors[CurrentRecolor].TextureData;
        public IReadOnlyList<IReadOnlyList<PaletteData>> PaletteData => Recolors[CurrentRecolor].PaletteData;

        private int _currentRecolor = 0;
        public int CurrentRecolor
        {
            get
            {
                return _currentRecolor;
            }
            set
            {
                if (_currentRecolor < 0 || _currentRecolor >= Recolors.Count)
                {
                    throw new ArgumentException(nameof(CurrentRecolor));
                }
                _currentRecolor = value;
            }
        }

        private Matrix4 _transform = Matrix4.Identity;
        public Vector3 _scale = new Vector3(1, 1, 1);
        public Vector3 _position = Vector3.Zero;
        public Vector3 _rotation = Vector3.Zero;

        public Matrix4 Transform
        {
            get
            {
                return _transform;
            }
            set
            {
                _position = value.ExtractTranslation();
                _scale = value.ExtractScale();
                value.ExtractRotation().ToEulerAngles(out Vector3 rotation);
                _rotation = new Vector3(
                    MathHelper.RadiansToDegrees(rotation.X),
                    MathHelper.RadiansToDegrees(rotation.Y),
                    MathHelper.RadiansToDegrees(rotation.Z)
                );
                _transform = value;
            }
        }

        public Vector3 Position
        {
            get
            {
                return _position;
            }
            set
            {
                _transform.M41 = value.X;
                _transform.M42 = value.Y;
                _transform.M43 = value.Z;
                _position = value;
            }
        }

        public Vector3 Scale
        {
            get
            {
                return _scale;
            }
            set
            {
                _transform = SceneSetup.ComputeNodeTransforms(value, new Vector3(
                    MathHelper.DegreesToRadians(Rotation.X),
                    MathHelper.DegreesToRadians(Rotation.Y),
                    MathHelper.DegreesToRadians(Rotation.Z)),
                    Position);
                _scale = value;
            }
        }

        public Vector3 Rotation
        {
            get
            {
                return _rotation;
            }
            set
            {
                _transform = SceneSetup.ComputeNodeTransforms(Scale, new Vector3(
                    MathHelper.DegreesToRadians(value.X),
                    MathHelper.DegreesToRadians(value.Y),
                    MathHelper.DegreesToRadians(value.Z)),
                    Position);
                _rotation = value;
            }
        }

        // used to rotate items (and FH jump pad beams) about the Y axis,
        // after all their other transforms are done
        public bool Rotating { get; set; }
        public bool Floating { get; set; }
        public float Spin { get; set; }
        public float SpinSpeed { get; set; }
        // refers to the untransformed model's axis
        public Vector3 SpinAxis { get; set; } = Vector3.UnitY;

        public int AnimationCount { get; set; }
        public IReadOnlyList<NodeAnimationGroup> NodeAnimationGroups { get; }
        public IReadOnlyList<MaterialAnimationGroup> MaterialAnimationGroups { get; }
        public IReadOnlyList<TexcoordAnimationGroup> TexcoordAnimationGroups { get; }
        public IReadOnlyList<TextureAnimationGroup> TextureAnimationGroups { get; }

        public IReadOnlyList<Recolor> Recolors { get; }

        // todo: refactor model vs. entity abstraction
        public Entity? Entity { get; set; }

        private static int _nextSceneId = 0;
        public int SceneId { get; } = _nextSceneId++;

        public Model(string name, Header header, IReadOnlyList<RawNode> nodes, IReadOnlyList<RawMesh> meshes,
            IReadOnlyList<RawMaterial> materials, IReadOnlyList<DisplayList> dlists,
            IReadOnlyList<IReadOnlyList<RenderInstruction>> renderInstructions,
            IReadOnlyList<NodeAnimationGroup> nodeGroups, IReadOnlyList<MaterialAnimationGroup> materialGroups,
            IReadOnlyList<TexcoordAnimationGroup> texcoordGroups, IReadOnlyList<TextureAnimationGroup> textureGroups,
            IReadOnlyList<Matrix44Fx> textureMatrices, IReadOnlyList<Recolor> recolors, int defaultRecolor, bool useLightSources)
        {
            ThrowIfInvalidEnums(materials);
            Name = name;
            Header = header;
            Nodes = nodes.Select(n => new Node(n)).ToList();
            Meshes = meshes.Select(m => new Mesh(m)).ToList();
            Materials = materials.Select(m => new Material(m)).ToList();
            DisplayLists = dlists;
            RenderInstructionLists = renderInstructions;
            NodeAnimationGroups = nodeGroups;
            MaterialAnimationGroups = materialGroups;
            TexcoordAnimationGroups = texcoordGroups;
            TextureAnimationGroups = textureGroups;
            TextureMatrices = textureMatrices.Select(m => m.ToFloatMatrix()).ToList();
            Recolors = recolors;
            CurrentRecolor = defaultRecolor;
            float scale = Header.ScaleBase.FloatValue * (1 << (int)Header.ScaleFactor);
            Scale = new Vector3(scale, scale, scale);
            UseLightSources = useLightSources;
        }

        public IEnumerable<ColorRgba> GetPixels(int textureId, int paletteId)
        {
            return Recolors[CurrentRecolor].GetPixels(textureId, paletteId);
        }

        public IEnumerable<Mesh> GetNodeMeshes(int nodeId)
        {
            return GetNodeMeshes(Nodes[nodeId]);
        }

        public IEnumerable<Mesh> GetNodeMeshes(Node node)
        {
            foreach (int meshId in node.GetMeshIds())
            {
                yield return Meshes[meshId];
            }
        }

        public bool NodeParentsEnabled(Node node)
        {
            int parentIndex = node.ParentIndex;
            while (parentIndex != UInt16.MaxValue)
            {
                Node parent = Nodes[parentIndex];
                if (!parent.Enabled)
                {
                    return false;
                }
                parentIndex = parent.ParentIndex;
            }
            return true;
        }

        public int GetNextRoomNodeId(int nodeId)
        {
            int i = nodeId + 1;
            while (true)
            {
                if (i > Nodes.Count - 1)
                {
                    i = 0;
                }
                if (i == nodeId)
                {
                    break;
                }
                if (Nodes[i].IsRoomNode)
                {
                    return i;
                }
                i++;
            }
            return nodeId;
        }

        public int GetPreviousRoomNodeId(int nodeId)
        {
            int i = nodeId - 1;
            while (true)
            {
                if (i < 0)
                {
                    i = Nodes.Count - 1;
                }
                if (i == nodeId)
                {
                    break;
                }
                if (Nodes[i].IsRoomNode)
                {
                    return i;
                }
                i--;
            }
            return nodeId;
        }

        public void PrintImages(int recolor = 0)
        {
            if (recolor >= 0 && recolor < Recolors.Count)
            {
                Console.WriteLine($"-- {Recolors[recolor].Name} --");
                Console.WriteLine();
                foreach (Material material in Materials.OrderBy(m => m.TextureId).ThenBy(m => m.PaletteId))
                {
                    Console.WriteLine($"tex {material.TextureId} - pal {material.PaletteId}");
                    Console.WriteLine();
                    Texture texture = Recolors[recolor].Textures[material.TextureId];
                    IReadOnlyList<ColorRgba> pixels = Recolors[recolor].GetPixels(material.TextureId, material.PaletteId);
                    for (int i = 0; i < pixels.Count; i++)
                    {
                        ColorRgba pixel = ColorOnBlackBackground(pixels[i]);
                        for (int j = 0; j < 2; j++)
                        {
                            Console.Write($"\u001b[38;2;{pixel.Red};{pixel.Green};{pixel.Blue}m█");
                        }
                        if (i == pixels.Count - 1)
                        {
                            Console.Write("\u001b[0m");
                        }
                        if ((i + 1) % texture.Width == 0)
                        {
                            Console.WriteLine();
                        }
                    }
                    Console.WriteLine();
                }
            }
        }

        public void PrintRenderInstructions()
        {
            for (int i = 0; i < RenderInstructionLists.Count; i++)
            {
                Console.WriteLine();
                PrintRenderInstructions(i);
            }
        }

        public void PrintRenderInstructions(int dlistId)
        {
            Console.WriteLine($"Dlist ID {dlistId}:");
            foreach (RenderInstruction instruction in RenderInstructionLists[dlistId])
            {
                Console.WriteLine($"{instruction.Code,-12}\t" +
                    $"{String.Join(", ", instruction.Arguments)}".Trim());
            }
        }

        private ColorRgba ColorOnBlackBackground(ColorRgba color)
        {
            float alpha = color.Alpha / 255f;
            return new ColorRgba((byte)(color.Red * alpha), (byte)(color.Green * alpha), (byte)(color.Blue * alpha), 255);
        }

        private static void ThrowIfInvalidEnums(IEnumerable<RawMaterial> materials)
        {
            foreach (RawMaterial material in materials)
            {
                if (!Enum.IsDefined(typeof(RenderMode), material.RenderMode))
                {
                    throw new ProgramException($"Invalid render mode {material.RenderMode}.");
                }
                if (!Enum.IsDefined(typeof(RepeatMode), material.PackedRepeatMode))
                {
                    throw new ProgramException($"Invalid repeat mode {material.PackedRepeatMode}.");
                }
                if (!Enum.IsDefined(typeof(PolygonMode), material.PolygonMode))
                {
                    throw new ProgramException($"Invalid polygon mode {material.PolygonMode}.");
                }
            }
        }
    }

    public class Recolor
    {
        public string Name { get; }
        public IReadOnlyList<Texture> Textures { get; }
        public IReadOnlyList<Palette> Palettes { get; }
        public IReadOnlyList<IReadOnlyList<TextureData>> TextureData { get; }
        public IReadOnlyList<IReadOnlyList<PaletteData>> PaletteData { get; }

        public Recolor(string name, IReadOnlyList<Texture> textures, IReadOnlyList<Palette> palettes,
            IReadOnlyList<IReadOnlyList<TextureData>> textureData, IReadOnlyList<IReadOnlyList<PaletteData>> paletteData)
        {
            ThrowIfInvalidEnums(textures);
            Name = name;
            Textures = textures;
            Palettes = palettes;
            TextureData = textureData;
            PaletteData = paletteData;
            Debug.Assert(Textures.Count == TextureData.Count);
            Debug.Assert(Palettes.Count == PaletteData.Count);
        }

        public IReadOnlyList<ColorRgba> GetPixels(int textureId, int palettteId)
        {
            if (textureId < 0 || textureId >= TextureData.Count)
            {
                throw new ArgumentException(nameof(textureId));
            }
            var pixels = new List<ColorRgba>();
            TextureFormat textureFormat = Textures[textureId].Format;
            if (textureFormat == TextureFormat.DirectRgb)
            {
                for (int i = 0; i < TextureData[textureId].Count; i++)
                {
                    uint color = TextureData[textureId][i].Data;
                    byte alpha = TextureData[textureId][i].Alpha;
                    pixels.Add(ColorFromShort(color, alpha));
                }
            }
            else
            {
                if (palettteId < 0 || palettteId >= PaletteData.Count)
                {
                    throw new ArgumentException(nameof(palettteId));
                }
                for (int i = 0; i < TextureData[textureId].Count; i++)
                {
                    int index = (int)TextureData[textureId][i].Data;
                    ushort color = PaletteData[palettteId][index].Data;
                    byte alpha = TextureData[textureId][i].Alpha;
                    pixels.Add(ColorFromShort(color, alpha));
                }
            }
            return pixels;
        }

        public IReadOnlyList<ColorRgba> GetPalettePixels(int palettteId)
        {
            if (palettteId < 0 || palettteId >= PaletteData.Count)
            {
                throw new ArgumentException(nameof(palettteId));
            }
            var pixels = new List<ColorRgba>();
            foreach (PaletteData paletteData in PaletteData[palettteId])
            {
                pixels.Add(ColorFromShort(paletteData.Data, 255));
            }
            return pixels;
        }

        private ColorRgba ColorFromShort(uint value, byte alpha)
        {
            byte red = (byte)(((value >> 0) & 0x1F) << 3);
            byte green = (byte)(((value >> 5) & 0x1F) << 3);
            byte blue = (byte)(((value >> 10) & 0x1F) << 3);
            return new ColorRgba(red, green, blue, alpha);
        }

        private static void ThrowIfInvalidEnums(IEnumerable<Texture> textures)
        {
            foreach (Texture texture in textures)
            {
                if (!Enum.IsDefined(typeof(TextureFormat), texture.Format))
                {
                    throw new ProgramException($"Invalid texture format {texture.Format}.");
                }
            }
        }
    }

    // todo: look at and use more fields from the raw struct (same for Material)
    public class Node
    {
        public string Name { get; }
        public int ParentIndex { get; }
        public int ChildIndex { get; }
        public int NextIndex { get; }
        public bool Enabled { get; set; }
        public int MeshCount { get; }
        public int MeshId { get; }
        public Vector3 Scale { get; set; }
        public Vector3 Angle { get; set; }
        public Vector3 Position { get; set; }
        public Vector3 Vector1 { get; }
        public Vector3 Vector2 { get; }
        public bool Billboard { get; }
        public Matrix4 Transform { get; set; } = Matrix4.Identity;

        public IEnumerable<int> GetMeshIds()
        {
            int start = MeshId / 2;
            for (int i = 0; i < MeshCount; i++)
            {
                yield return start + i;
            }
        }

        public bool IsRoomNode { get; private set; }

        public Node(RawNode raw)
        {
            Name = raw.Name;
            ParentIndex = raw.ParentId;
            ChildIndex = raw.ChildId;
            NextIndex = raw.NextId;
            Enabled = raw.Enabled != 0;
            MeshCount = raw.MeshCount;
            MeshId = raw.MeshId;
            Scale = raw.Scale.ToFloatVector();
            Angle = new Vector3(
                raw.AngleX / 65536.0f * 2.0f * MathF.PI,
                raw.AngleY / 65536.0f * 2.0f * MathF.PI,
                raw.AngleZ / 65536.0f * 2.0f * MathF.PI
            );
            Position = raw.Position.ToFloatVector();
            Vector1 = raw.Vector1.ToFloatVector();
            Vector2 = raw.Vector2.ToFloatVector();
            // todo: implement billboard = 2 (cylindrical), also "fix" spherical
            Billboard = raw.Billboard == 1;
            IsRoomNode = Name.StartsWith("rm");
        }
    }

    public class Mesh
    {
        public int MaterialId { get; }
        public int DlistId { get; }

        public bool Visible { get; set; } = true;
        public Vector4? PlaceholderColor { get; set; }
        public Vector4? OverrideColor { get; set; }

        public Mesh(RawMesh raw)
        {
            MaterialId = raw.MaterialId;
            DlistId = raw.DlistId;
        }
    }

    public class Material
    {
        public string Name { get; }
        public byte Lighting { get; set; } // todo: what do lighting values 3 and 5 mean?
        public CullingMode Culling { get; }
        public byte Alpha { get; }
        public float CurrentAlpha { get; set; }
        public int TextureId { get; }
        public int PaletteId { get; }
        public int TextureBindingId { get; set; }
        public int CurrentTextureId { get; set; }
        public int CurrentPaletteId { get; set; }
        public RepeatMode XRepeat { get; }
        public RepeatMode YRepeat { get; }
        public ColorRgb Diffuse { get; }
        public ColorRgb Ambient { get; }
        public ColorRgb Specular { get; }
        public PolygonMode PolygonMode { get; set; }
        public RenderMode RenderMode { get; set; }
        public byte AnimationFlags { get; set; } // todo: this probably has more uses
        public TexgenMode TexgenMode { get; set; }
        public int TexcoordAnimationId { get; set; }
        public int MatrixId { get; set; }
        public float ScaleS { get; }
        public float ScaleT { get; }
        public float TranslateS { get; }
        public float TranslateT { get; }
        public float RotateZ { get; }

        public RenderMode GetEffectiveRenderMode(Mesh mesh)
        {
            return mesh.OverrideColor == null ? RenderMode : RenderMode.Translucent;
        }

        public Material(RawMaterial raw)
        {
            Name = raw.Name;
            Lighting = raw.Lighting;
            Culling = raw.Culling;
            Alpha = raw.Alpha;
            CurrentAlpha = Alpha / 31.0f;
            CurrentTextureId = TextureId = raw.TextureId;
            CurrentPaletteId = PaletteId = raw.PaletteId;
            XRepeat = raw.XRepeat;
            YRepeat = raw.YRepeat;
            Diffuse = raw.Diffuse;
            Ambient = raw.Ambient;
            Specular = raw.Specular;
            PolygonMode = raw.PolygonMode;
            RenderMode = raw.RenderMode;
            AnimationFlags = raw.AnimationFlags;
            TexgenMode = raw.TexcoordTransformMode;
            TexcoordAnimationId = raw.TexcoordAnimationId;
            MatrixId = (int)raw.MatrixId;
            ScaleS = raw.ScaleS.FloatValue;
            ScaleT = raw.ScaleT.FloatValue;
            TranslateS = raw.TranslateS.FloatValue;
            TranslateT = raw.TranslateT.FloatValue;
            // todo: doing rad to deg here is inconsistent with other things, but more efficient
            RotateZ = MathHelper.RadiansToDegrees(raw.RotateZ / 65536.0f * 2.0f * MathF.PI);
        }
    }

    public class NodeAnimationGroup
    {
        public uint FrameCount { get; }
        public uint Fixed32Pointer { get; }
        public uint UInt16Pointer { get; }
        public uint Int32Pointer { get; }
        public uint AnimationOffset { get; }
        public IReadOnlyDictionary<string, NodeAnimation> Animations { get; }

        public NodeAnimationGroup(RawNodeAnimationGroup raw, IReadOnlyDictionary<string, NodeAnimation> animations)
        {
            FrameCount = raw.FrameCount;
            Fixed32Pointer = raw.Fixed32Pointer;
            UInt16Pointer = raw.UInt16Pointer;
            Int32Pointer = raw.Int32Pointer;
            AnimationOffset = raw.AnimationOffset;
            Animations = animations;
        }
    }

    public class NodeAnimationGroup
    {
        public uint FrameCount { get; }
        public uint Fixed32Pointer { get; }
        public uint UInt16Pointer { get; }
        public uint Int32Pointer { get; }
        public uint AnimationOffset { get; }
        public IReadOnlyDictionary<string, NodeAnimation> Animations { get; }

        public NodeAnimationGroup(RawNodeAnimationGroup raw, IReadOnlyDictionary<string, NodeAnimation> animations)
        {
            FrameCount = raw.FrameCount;
            Fixed32Pointer = raw.Fixed32Pointer;
            UInt16Pointer = raw.UInt16Pointer;
            Int32Pointer = raw.Int32Pointer;
            AnimationOffset = raw.AnimationOffset;
            Animations = animations;
        }
    }

    public class TexcoordAnimationGroup
    {
        public int FrameCount { get; }
        public int CurrentFrame { get; set; }
        public int Count { get; }
        public IReadOnlyList<float> Scales { get; }
        public IReadOnlyList<float> Rotations { get; }
        public IReadOnlyList<float> Translations { get; }
        public IReadOnlyDictionary<string, TexcoordAnimation> Animations { get; }

        public TexcoordAnimationGroup(RawTexcoordAnimationGroup raw, IReadOnlyList<float> scales, IReadOnlyList<float> rotations,
            IReadOnlyList<float> translations, IReadOnlyDictionary<string, TexcoordAnimation> animations)
        {
            FrameCount = (int)raw.FrameCount;
            CurrentFrame = raw.AnimationFrame;
            Count = (int)raw.AnimationCount;
            Scales = scales;
            Rotations = rotations;
            Translations = translations;
            Animations = animations;
        }
    }

    public class TextureAnimationGroup
    {
        public int FrameCount { get; }
        public int CurrentFrame { get; set; }
        public int Count { get; }
        public IReadOnlyList<ushort> FrameIndices { get; }
        public IReadOnlyList<ushort> TextureIds { get; }
        public IReadOnlyList<ushort> PaletteIds { get; }
        public IReadOnlyDictionary<string, TextureAnimation> Animations { get; }

        public TextureAnimationGroup(RawTextureAnimationGroup raw, IReadOnlyList<ushort> frameIndices, IReadOnlyList<ushort> textureIds,
            IReadOnlyList<ushort> paletteIds, IReadOnlyDictionary<string, TextureAnimation> animations)
        {
            FrameCount = raw.FrameCount;
            CurrentFrame = raw.AnimationFrame;
            Count = raw.AnimationCount;
            FrameIndices = frameIndices;
            TextureIds = textureIds;
            PaletteIds = paletteIds;
            Animations = animations;
        }
    }

    public class MaterialAnimationGroup
    {
        public int FrameCount { get; }
        public int CurrentFrame { get; set; }
        public int Count { get; }
<<<<<<< HEAD
        public IReadOnlyDictionary<string, MaterialAnimation> Animations { get; }

        public MaterialAnimationGroup(RawMaterialAnimationGroup raw, IReadOnlyDictionary<string, MaterialAnimation> animations)
=======
        public IReadOnlyList<float> Colors { get; }
        public IReadOnlyDictionary<string, MaterialAnimation> Animations { get; }

        public MaterialAnimationGroup(RawMaterialAnimationGroup raw, IReadOnlyList<float> colors,
            IReadOnlyDictionary<string, MaterialAnimation> animations)
>>>>>>> aca1b868
        {
            FrameCount = (int)raw.FrameCount;
            CurrentFrame = raw.AnimationFrame;
            Count = (int)raw.AnimationCount;
<<<<<<< HEAD
=======
            Colors = colors;
>>>>>>> aca1b868
            Animations = animations;
        }
    }

    public class Entity
    {
        public string NodeName { get; }
        public ushort LayerMask { get; }
        public ushort Length { get; }
        public EntityType Type { get; }
        public ushort EntityId { get; }
        public bool FirstHunt { get; }

        public Entity(EntityEntry entry, EntityType type, ushort entityId)
        {
            NodeName = entry.NodeName;
            LayerMask = entry.LayerMask;
            Length = entry.Length;
            if (!Enum.IsDefined(typeof(EntityType), type))
            {
                throw new ProgramException($"Invalid entity type {type}");
            }
            Type = type;
            EntityId = entityId;
            FirstHunt = false;
        }

        public Entity(FhEntityEntry entry, EntityType type, ushort entityId)
        {
            NodeName = entry.NodeName;
            if (!Enum.IsDefined(typeof(EntityType), type))
            {
                throw new ProgramException($"Invalid entity type {type}");
            }
            Type = type;
            EntityId = entityId;
            FirstHunt = true;
        }
    }

    public class Entity<T> : Entity where T : struct
    {
        public T Data { get; }

        public Entity(EntityEntry entry, EntityType type, ushort someId, T data)
            : base(entry, type, someId)
        {
            Data = data;
        }

        public Entity(FhEntityEntry entry, EntityType type, ushort someId, T data)
            : base(entry, type, someId)
        {
            Data = data;
        }
    }

    public readonly struct CollisionVolume
    {
        public readonly VolumeType Type;
        public readonly Vector3 BoxVector1;
        public readonly Vector3 BoxVector2;
        public readonly Vector3 BoxVector3;
        public readonly Vector3 BoxPosition;
        public readonly float BoxDot1;
        public readonly float BoxDot2;
        public readonly float BoxDot3;
        public readonly Vector3 CylinderVector;
        public readonly Vector3 CylinderPosition;
        public readonly float CylinderRadius;
        public readonly float CylinderDot;
        public readonly Vector3 SpherePosition;
        public readonly float SphereRadius;

        public CollisionVolume(RawCollisionVolume raw, VolumeType type)
        {
            Type = type;
            BoxVector1 = raw.BoxVector1.ToFloatVector();
            BoxVector2 = raw.BoxVector2.ToFloatVector();
            BoxVector3 = raw.BoxVector3.ToFloatVector();
            BoxPosition = raw.BoxPosition.ToFloatVector();
            BoxDot1 = raw.BoxDot1.FloatValue;
            BoxDot2 = raw.BoxDot2.FloatValue;
            BoxDot3 = raw.BoxDot3.FloatValue;
            CylinderVector = raw.CylinderVector.ToFloatVector();
            CylinderPosition = raw.CylinderPosition.ToFloatVector();
            CylinderRadius = raw.CylinderRadius.FloatValue;
            CylinderDot = raw.CylinderDot.FloatValue;
            SpherePosition = raw.SpherePosition.ToFloatVector();
            SphereRadius = raw.SphereRadius.FloatValue;
        }
    }

    public class LightSource
    {
        public Entity<LightSourceEntityData> Entity { get; }
        public Vector3 Position { get; }
        public CollisionVolume Volume { get; }
        public bool Light1Enabled { get; }
        public Vector3 Light1Color { get; }
        public Vector3 Light1Vector { get; }
        public bool Light2Enabled { get; }
        public Vector3 Light2Color { get; }
        public Vector3 Light2Vector { get; }

        public LightSource(Entity<LightSourceEntityData> entity)
        {
            Entity = entity;
            Position = entity.Data.Position.ToFloatVector();
            Volume = new CollisionVolume(entity.Data.Volume, entity.Data.VolumeType);
            Light1Enabled = entity.Data.Light1Enabled != 0;
            Light1Color = entity.Data.Light1Color.AsVector3();
            Light1Vector = entity.Data.Light1Vector.ToFloatVector();
            Light2Enabled = entity.Data.Light2Enabled != 0;
            Light2Color = entity.Data.Light2Color.AsVector3();
            Light2Vector = entity.Data.Light2Vector.ToFloatVector();
        }

        public bool TestPoint(Vector3 point)
        {
            if (Volume.Type == VolumeType.Box)
            {
                Vector3 difference = point - (Volume.BoxPosition + Position);
                float dot1 = Vector3.Dot(Volume.BoxVector1, difference);
                if (dot1 >= 0 && dot1 <= Volume.BoxDot1)
                {
                    float dot2 = Vector3.Dot(Volume.BoxVector2, difference);
                    if (dot2 >= 0 && dot2 <= Volume.BoxDot2)
                    {
                        float dot3 = Vector3.Dot(Volume.BoxVector3, difference);
                        return dot3 >= 0 && dot3 <= Volume.BoxDot3;
                    }
                }
            }
            else if (Volume.Type == VolumeType.Cylinder)
            {
                Vector3 bottom = Volume.CylinderPosition + Position;
                Vector3 top = bottom + Volume.CylinderVector * Volume.CylinderDot;
                if (Vector3.Dot(point - bottom, top - bottom) >= 0)
                {
                    if (Vector3.Dot(point - top, top - bottom) <= 0)
                    {
                        return Vector3.Cross(point - bottom, top - bottom).Length / (top - bottom).Length <= Volume.CylinderRadius;
                    }
                }
            }
            else if (Volume.Type == VolumeType.Sphere)
            {
                return Vector3.Distance(Volume.SpherePosition + Position, point) <= Volume.SphereRadius;
            }
            return false;
        }
    }

    // todo: FH game modes
    public enum GameMode
    {
        None = 0,
        SinglePlayer = 2,
        Battle = 3,
        BattleTeams = 4,
        Survival = 5,
        SurvivalTeams = 6,
        Capture = 7,
        Bounty = 8,
        BountyTeams = 9,
        Nodes = 10,
        NodesTeams = 11,
        Defender = 12,
        DefenderTeams = 13,
        PrimeHunter = 14,
        Unknown15 = 15 // todo?: unused
    }

    [Flags]
    public enum NodeLayer : ushort
    {
        None = 0x0,
        MultiplayerLod0 = 0x8,
        MultiplayerLod1 = 0x10,
        MultiplayerU = 0x20,
        Unknown40 = 0x40, // todo?: 0x1048 shows up in menus, including inside the ship
        Unknown1000 = 0x1000,
        CaptureTheFlag = 0x4000
    }

    [Flags]
    public enum BossFlags
    {
        None = 0x0,
        Unit1B1 = 0x1,
        Unit1B2 = 0x4,
        Unit2B1 = 0x10,
        Unit2B2 = 0x40,
        Unit3B1 = 0x100,
        Unit3B2 = 0x400,
        Unit4B1 = 0x1000,
        Unit4B2 = 0x4000,
        All = 0x5555
    }

    public enum InstructionCode : uint
    {
        NOP = 0x400,
        MTX_RESTORE = 0x450,
        COLOR = 0x480,
        NORMAL = 0x484,
        TEXCOORD = 0x488,
        VTX_16 = 0x48C,
        VTX_10 = 0x490,
        VTX_XY = 0x494,
        VTX_XZ = 0x498,
        VTX_YZ = 0x49C,
        VTX_DIFF = 0x4A0,
        DIF_AMB = 0x4C0,
        BEGIN_VTXS = 0x500,
        END_VTXS = 0x504
    }

    public class RenderInstruction
    {
        public RenderInstruction(InstructionCode code, params uint[] arguments)
        {
            if (arguments.Length != GetArity(code))
            {
                throw new ProgramException($"Incorrect number of arguments for code {code}.");
            }
            Code = code;
            Arguments = arguments.ToList();
        }

        public InstructionCode Code { get; }
        public IReadOnlyList<uint> Arguments { get; }

        private static readonly IReadOnlyDictionary<InstructionCode, int> _arityMap =
            new Dictionary<InstructionCode, int>()
            {
                { InstructionCode.NOP, 0 },
                { InstructionCode.MTX_RESTORE, 1 },
                { InstructionCode.COLOR, 1 },
                { InstructionCode.NORMAL, 1 },
                { InstructionCode.TEXCOORD, 1 },
                { InstructionCode.VTX_16, 2 },
                { InstructionCode.VTX_10, 1 },
                { InstructionCode.VTX_XY, 1 },
                { InstructionCode.VTX_XZ, 1 },
                { InstructionCode.VTX_YZ, 1 },
                { InstructionCode.VTX_DIFF, 1 },
                { InstructionCode.DIF_AMB, 1 },
                { InstructionCode.BEGIN_VTXS, 1 },
                { InstructionCode.END_VTXS, 0 }
            };

        public static int GetArity(InstructionCode code)
        {
            if (!Enum.IsDefined(typeof(InstructionCode), code))
            {
                throw new ProgramException($"Invalid code arity {code}");
            }
            Debug.Assert(_arityMap.ContainsKey(code));
            return _arityMap[code];
        }
    }

    public static class Paths
    {
        public static string FileSystem => _paths.Value.FileSystem;
        public static string Export => _paths.Value.Export;

        private static readonly Lazy<(string FileSystem, string Export)> _paths
            = new Lazy<(string, string)>(() =>
        {
            if (File.Exists("paths.txt"))
            {
                string[] lines = File.ReadAllLines("paths.txt");
                return (lines[0], lines[1]);
            }
            return ("", "");
        });
    }

    public static class CollectionExtensions
    {
        public static int IndexOf<TSource>(this IEnumerable<TSource> source, Func<TSource, bool> predicate)
        {
            int index = 0;
            foreach (TSource item in source)
            {
                if (predicate.Invoke(item))
                {
                    return index;
                }
                index++;
            }
            return -1;
        }
    }
}<|MERGE_RESOLUTION|>--- conflicted
+++ resolved
@@ -569,26 +569,6 @@
         }
     }
 
-    public class NodeAnimationGroup
-    {
-        public uint FrameCount { get; }
-        public uint Fixed32Pointer { get; }
-        public uint UInt16Pointer { get; }
-        public uint Int32Pointer { get; }
-        public uint AnimationOffset { get; }
-        public IReadOnlyDictionary<string, NodeAnimation> Animations { get; }
-
-        public NodeAnimationGroup(RawNodeAnimationGroup raw, IReadOnlyDictionary<string, NodeAnimation> animations)
-        {
-            FrameCount = raw.FrameCount;
-            Fixed32Pointer = raw.Fixed32Pointer;
-            UInt16Pointer = raw.UInt16Pointer;
-            Int32Pointer = raw.Int32Pointer;
-            AnimationOffset = raw.AnimationOffset;
-            Animations = animations;
-        }
-    }
-
     public class TexcoordAnimationGroup
     {
         public int FrameCount { get; }
@@ -640,25 +620,16 @@
         public int FrameCount { get; }
         public int CurrentFrame { get; set; }
         public int Count { get; }
-<<<<<<< HEAD
-        public IReadOnlyDictionary<string, MaterialAnimation> Animations { get; }
-
-        public MaterialAnimationGroup(RawMaterialAnimationGroup raw, IReadOnlyDictionary<string, MaterialAnimation> animations)
-=======
         public IReadOnlyList<float> Colors { get; }
         public IReadOnlyDictionary<string, MaterialAnimation> Animations { get; }
 
         public MaterialAnimationGroup(RawMaterialAnimationGroup raw, IReadOnlyList<float> colors,
             IReadOnlyDictionary<string, MaterialAnimation> animations)
->>>>>>> aca1b868
         {
             FrameCount = (int)raw.FrameCount;
             CurrentFrame = raw.AnimationFrame;
             Count = (int)raw.AnimationCount;
-<<<<<<< HEAD
-=======
             Colors = colors;
->>>>>>> aca1b868
             Animations = animations;
         }
     }
